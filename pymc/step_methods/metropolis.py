from numpy.linalg import cholesky

from ..core import *

from utils import *

<<<<<<< HEAD
# TODO Implement tuning for Metropolis step
def metropolis_step(model, vars, C, scaling=0.25):
    logp_d = model_logp(model)
=======
class metropolis_step(array_step):
    def __init__(self, model, vars, C, scaling = .25):
        logp_d = model_logp(model)
>>>>>>> b25aaf0b
        
        self.cholC = cholesky(scaling * C)
        super(metropolis_step,self).__init__(step, logp_d, vars)
        
    def astep(logp, state, q0):

        delta = cholesky_normal(q0.shape, self.cholC)
        
        q = q0 + delta  
        
        return state, metrop_select(logp(q) - logp(q0),
                                    q, q0)<|MERGE_RESOLUTION|>--- conflicted
+++ resolved
@@ -1,18 +1,18 @@
+'''
+Created on Mar 7, 2011
+
+@author: johnsalvatier
+'''
 from numpy.linalg import cholesky
 
 from ..core import *
 
 from utils import *
 
-<<<<<<< HEAD
 # TODO Implement tuning for Metropolis step
-def metropolis_step(model, vars, C, scaling=0.25):
-    logp_d = model_logp(model)
-=======
 class metropolis_step(array_step):
-    def __init__(self, model, vars, C, scaling = .25):
+    def __init__(self, model, vars, C, scaling=.25):
         logp_d = model_logp(model)
->>>>>>> b25aaf0b
         
         self.cholC = cholesky(scaling * C)
         super(metropolis_step,self).__init__(step, logp_d, vars)
