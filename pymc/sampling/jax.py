#   Copyright 2023 The PyMC Developers
#
#   Licensed under the Apache License, Version 2.0 (the "License");
#   you may not use this file except in compliance with the License.
#   You may obtain a copy of the License at
#
#       http://www.apache.org/licenses/LICENSE-2.0
#
#   Unless required by applicable law or agreed to in writing, software
#   distributed under the License is distributed on an "AS IS" BASIS,
#   WITHOUT WARRANTIES OR CONDITIONS OF ANY KIND, either express or implied.
#   See the License for the specific language governing permissions and
#   limitations under the License.
import os
import re
import sys

from datetime import datetime
from functools import partial
from typing import Any, Callable, Dict, List, Optional, Sequence, Union

import arviz as az
import jax
import jax.numpy as jnp
import numpy as np
import pytensor.tensor as pt

from arviz.data.base import make_attrs
from jax.experimental.maps import SerialLoop, xmap
from pytensor.compile import SharedVariable, Supervisor, mode
from pytensor.graph.basic import graph_inputs
from pytensor.graph.fg import FunctionGraph
from pytensor.graph.replace import clone_replace
from pytensor.link.jax.dispatch import jax_funcify
from pytensor.raise_op import Assert
from pytensor.tensor import TensorVariable
from pytensor.tensor.random.type import RandomType

from pymc import Model, modelcontext
from pymc.backends.arviz import (
    coords_and_dims_for_inferencedata,
    find_constants,
    find_observations,
)
from pymc.distributions.multivariate import PosDefMatrix
from pymc.initial_point import StartDict
from pymc.logprob.utils import CheckParameterValue
from pymc.sampling.mcmc import _init_jitter
from pymc.util import (
    RandomSeed,
    RandomState,
    _get_seeds_per_chain,
    get_default_varnames,
)

xla_flags_env = os.getenv("XLA_FLAGS", "")
xla_flags = re.sub(r"--xla_force_host_platform_device_count=.+\s", "", xla_flags_env).split()
os.environ["XLA_FLAGS"] = " ".join([f"--xla_force_host_platform_device_count={100}"] + xla_flags)

__all__ = (
    "get_jaxified_graph",
    "get_jaxified_logp",
    "sample_blackjax_nuts",
    "sample_numpyro_nuts",
)


@jax_funcify.register(Assert)
@jax_funcify.register(CheckParameterValue)
def jax_funcify_Assert(op, **kwargs):
    # Jax does not allow assert whose values aren't known during JIT compilation
    # within it's JIT-ed code. Hence we need to make a simple pass through
    # version of the Assert Op.
    # https://github.com/google/jax/issues/2273#issuecomment-589098722
    def assert_fn(value, *inps):
        return value

    return assert_fn


@jax_funcify.register(PosDefMatrix)
def jax_funcify_PosDefMatrix(op, **kwargs):
    def posdefmatrix_fn(value, *inps):
        no_pos_def = jnp.any(jnp.isnan(jnp.linalg.cholesky(value)))
        return jnp.invert(no_pos_def)

    return posdefmatrix_fn


def _replace_shared_variables(graph: List[TensorVariable]) -> List[TensorVariable]:
    """Replace shared variables in graph by their constant values

    Raises
    ------
    ValueError
        If any shared variable contains default_updates
    """

    shared_variables = [var for var in graph_inputs(graph) if isinstance(var, SharedVariable)]

    if any(isinstance(var.type, RandomType) for var in shared_variables):
        raise ValueError(
            "Graph contains shared RandomType variables which cannot be safely replaced"
        )

    if any(var.default_update is not None for var in shared_variables):
        raise ValueError(
            "Graph contains shared variables with default_update which cannot "
            "be safely replaced."
        )

    replacements = {var: pt.constant(var.get_value(borrow=True)) for var in shared_variables}

    new_graph = clone_replace(graph, replace=replacements)
    return new_graph


def get_jaxified_graph(
    inputs: Optional[List[TensorVariable]] = None,
    outputs: Optional[List[TensorVariable]] = None,
) -> List[TensorVariable]:
    """Compile an PyTensor graph into an optimized JAX function"""

    graph = _replace_shared_variables(outputs) if outputs is not None else None

    fgraph = FunctionGraph(inputs=inputs, outputs=graph, clone=True)
    # We need to add a Supervisor to the fgraph to be able to run the
    # JAX sequential optimizer without warnings. We made sure there
    # are no mutable input variables, so we only need to check for
    # "destroyers". This should be automatically handled by PyTensor
    # once https://github.com/aesara-devs/aesara/issues/637 is fixed.
    fgraph.attach_feature(
        Supervisor(
            input
            for input in fgraph.inputs
            if not (hasattr(fgraph, "destroyers") and fgraph.has_destroyers([input]))
        )
    )
    mode.JAX.optimizer.rewrite(fgraph)

    # We now jaxify the optimized fgraph
    return jax_funcify(fgraph)


def get_jaxified_logp(model: Model, negative_logp=True) -> Callable:
    model_logp = model.logp()
    if not negative_logp:
        model_logp = -model_logp
    logp_fn = get_jaxified_graph(inputs=model.value_vars, outputs=[model_logp])

    def logp_fn_wrap(x):
        return logp_fn(*x)[0]

    return logp_fn_wrap


# Adopted from arviz numpyro extractor
def _sample_stats_to_xarray(posterior):
    """Extract sample_stats from NumPyro posterior."""
    rename_key = {
        "potential_energy": "lp",
        "adapt_state.step_size": "step_size",
        "num_steps": "n_steps",
        "accept_prob": "acceptance_rate",
    }
    data = {}
    for stat, value in posterior.get_extra_fields(group_by_chain=True).items():
        if isinstance(value, (dict, tuple)):
            continue
        name = rename_key.get(stat, stat)
        value = value.copy()
        data[name] = value
        if stat == "num_steps":
            data["tree_depth"] = np.log2(value).astype(int) + 1
    return data


def _postprocess_samples(
    jax_fn: List[TensorVariable],
    raw_mcmc_samples: List[TensorVariable],
    postprocessing_backend: str,
    num_chunks: Optional[int] = None,
) -> List[TensorVariable]:
    if num_chunks is not None:
        loop = xmap(
            jax_fn,
            in_axes=["chain", "samples", ...],
            out_axes=["chain", "samples", ...],
            axis_resources={"samples": SerialLoop(num_chunks)},
        )
        f = xmap(loop, in_axes=[...], out_axes=[...])
        return f(*jax.device_put(raw_mcmc_samples, jax.devices(postprocessing_backend)[0]))
    else:
        return jax.vmap(jax.vmap(jax_fn))(
            *jax.device_put(raw_mcmc_samples, jax.devices(postprocessing_backend)[0])
        )


def _blackjax_stats_to_dict(sample_stats, potential_energy) -> Dict:
    """Extract compatible stats from blackjax NUTS sampler
    with PyMC/Arviz naming conventions.

    Parameters
    ----------
    sample_stats: NUTSInfo
        Blackjax NUTSInfo object containing sampler statistics
    potential_energy: ArrayLike
        Potential energy values of sampled positions.

    Returns
    -------
    Dict[str, ArrayLike]
        Dictionary of sampler statistics.
    """
    rename_key = {
        "is_divergent": "diverging",
        "energy": "energy",
        "num_trajectory_expansions": "tree_depth",
        "num_integration_steps": "n_steps",
        "acceptance_rate": "acceptance_rate",  # naming here is
        "acceptance_probability": "acceptance_rate",  # depending on blackjax version
    }
    converted_stats = {}
    converted_stats["lp"] = potential_energy
    for old_name, new_name in rename_key.items():
        value = getattr(sample_stats, old_name, None)
        if value is None:
            continue
        converted_stats[new_name] = value
    return converted_stats


def _get_log_likelihood(
    model: Model, samples, backend=None, num_chunks: Optional[int] = None
) -> Dict:
    """Compute log-likelihood for all observations"""
    elemwise_logp = model.logp(model.observed_RVs, sum=False)
    jax_fn = get_jaxified_graph(inputs=model.value_vars, outputs=elemwise_logp)
    result = _postprocess_samples(jax_fn, samples, backend, num_chunks=num_chunks)
    return {v.name: r for v, r in zip(model.observed_RVs, result)}


def _get_batched_jittered_initial_points(
    model: Model,
    chains: int,
    initvals: Optional[Union[StartDict, Sequence[Optional[StartDict]]]],
    random_seed: RandomSeed,
    jitter: bool = True,
    jitter_max_retries: int = 10,
) -> Union[np.ndarray, List[np.ndarray]]:
    """Get jittered initial point in format expected by NumPyro MCMC kernel

    Returns
    -------
    out: list of ndarrays
        list with one item per variable and number of chains as batch dimension.
        Each item has shape `(chains, *var.shape)`
    """

    initial_points = _init_jitter(
        model,
        initvals,
        seeds=_get_seeds_per_chain(random_seed, chains),
        jitter=jitter,
        jitter_max_retries=jitter_max_retries,
    )
    initial_points_values = [list(initial_point.values()) for initial_point in initial_points]
    if chains == 1:
        return initial_points_values[0]
    return [np.stack(init_state) for init_state in zip(*initial_points_values)]


def _update_coords_and_dims(
    coords: Dict[str, Any], dims: Dict[str, Any], idata_kwargs: Dict[str, Any]
) -> None:
    """Update 'coords' and 'dims' dicts with values in 'idata_kwargs'."""
    if "coords" in idata_kwargs:
        coords.update(idata_kwargs.pop("coords"))
    if "dims" in idata_kwargs:
        dims.update(idata_kwargs.pop("dims"))


@partial(jax.jit, static_argnums=(2, 3, 4, 5, 6))
def _blackjax_inference_loop(
    seed,
    init_position,
    logprob_fn,
    draws,
    tune,
    target_accept,
    algorithm=None,
):
    import blackjax

    if algorithm is None:
        algorithm = blackjax.nuts

    adapt = blackjax.window_adaptation(
        algorithm=algorithm,
        logprob_fn=logprob_fn,
        num_steps=tune,
        target_acceptance_rate=target_accept,
    )
    last_state, kernel, _ = adapt.run(seed, init_position)

    def inference_loop(rng_key, initial_state):
        def one_step(state, rng_key):
            state, info = kernel(rng_key, state)
            return state, (state, info)

        keys = jax.random.split(rng_key, draws)
        _, (states, infos) = jax.lax.scan(one_step, initial_state, keys)

        return states, infos

    return inference_loop(seed, last_state)


def sample_blackjax_nuts(
    draws: int = 1000,
    tune: int = 1000,
    chains: int = 4,
    target_accept: float = 0.8,
    random_seed: Optional[RandomState] = None,
    initvals: Optional[Union[StartDict, Sequence[Optional[StartDict]]]] = None,
    model: Optional[Model] = None,
    var_names: Optional[Sequence[str]] = None,
    keep_untransformed: bool = False,
    chain_method: str = "parallel",
    postprocessing_backend: Optional[str] = None,
    postprocessing_chunks: Optional[int] = None,
    idata_kwargs: Optional[Dict[str, Any]] = None,
) -> az.InferenceData:
    """
    Draw samples from the posterior using the NUTS method from the ``blackjax`` library.

    Parameters
    ----------
    draws : int, default 1000
        The number of samples to draw. The number of tuned samples are discarded by
        default.
    tune : int, default 1000
        Number of iterations to tune. Samplers adjust the step sizes, scalings or
        similar during tuning. Tuning samples will be drawn in addition to the number
        specified in the ``draws`` argument.
    chains : int, default 4
        The number of chains to sample.
    target_accept : float in [0, 1].
        The step size is tuned such that we approximate this acceptance rate. Higher
        values like 0.9 or 0.95 often work better for problematic posteriors.
    random_seed : int, RandomState or Generator, optional
        Random seed used by the sampling steps.
    initvals: StartDict or Sequence[Optional[StartDict]], optional
        Initial values for random variables provided as a dictionary (or sequence of
        dictionaries) mapping the random variable (by name or reference) to desired
        starting values.
    model : Model, optional
        Model to sample from. The model needs to have free random variables. When inside
        a ``with`` model context, it defaults to that model, otherwise the model must be
        passed explicitly.
    var_names : sequence of str, optional
        Names of variables for which to compute the posterior samples. Defaults to all
        variables in the posterior.
    keep_untransformed : bool, default False
        Include untransformed variables in the posterior samples. Defaults to False.
    chain_method : str, default "parallel"
        Specify how samples should be drawn. The choices include "parallel", and
        "vectorized".
    postprocessing_backend : str, optional
        Specify how postprocessing should be computed. gpu or cpu
    postprocessing_chunks: Optional[int], default None
        Specify the number of chunks the postprocessing should be computed in. More
        chunks reduces memory usage at the cost of losing some vectorization, None
        uses jax.vmap
    idata_kwargs : dict, optional
        Keyword arguments for :func:`arviz.from_dict`. It also accepts a boolean as
        value for the ``log_likelihood`` key to indicate that the pointwise log
        likelihood should not be included in the returned object. Values for
        ``observed_data``, ``constant_data``, ``coords``, and ``dims`` are inferred from
        the ``model`` argument if not provided in ``idata_kwargs``. If ``coords`` and
        ``dims`` are provided, they are used to update the inferred dictionaries.

    Returns
    -------
    InferenceData
        ArviZ ``InferenceData`` object that contains the posterior samples, together
        with their respective sample stats and pointwise log likeihood values (unless
        skipped with ``idata_kwargs``).
    """
    import blackjax

    model = modelcontext(model)

    if var_names is None:
        var_names = model.unobserved_value_vars

    vars_to_sample = list(get_default_varnames(var_names, include_transformed=keep_untransformed))

    (random_seed,) = _get_seeds_per_chain(random_seed, 1)

    tic1 = datetime.now()
    print("Compiling...", file=sys.stdout)

    init_params = _get_batched_jittered_initial_points(
        model=model,
        chains=chains,
        initvals=initvals,
        random_seed=random_seed,
    )

    if chains == 1:
        init_params = [np.stack(init_state) for init_state in zip(init_params)]

    logprob_fn = get_jaxified_logp(model)

    seed = jax.random.PRNGKey(random_seed)
    keys = jax.random.split(seed, chains)

    get_posterior_samples = partial(
        _blackjax_inference_loop,
        logprob_fn=logprob_fn,
        tune=tune,
        draws=draws,
        target_accept=target_accept,
    )

    tic2 = datetime.now()
    print("Compilation time = ", tic2 - tic1, file=sys.stdout)

    print("Sampling...", file=sys.stdout)

    # Adapted from numpyro
    if chain_method == "parallel":
        map_fn = jax.pmap
    elif chain_method == "vectorized":
        map_fn = jax.vmap
    else:
        raise ValueError(
            "Only supporting the following methods to draw chains:" ' "parallel" or "vectorized"'
        )

    states, stats = map_fn(get_posterior_samples)(keys, init_params)
    raw_mcmc_samples = states.position
    potential_energy = states.potential_energy
    tic3 = datetime.now()
    print("Sampling time = ", tic3 - tic2, file=sys.stdout)

    print("Transforming variables...", file=sys.stdout)
    jax_fn = get_jaxified_graph(inputs=model.value_vars, outputs=vars_to_sample)
    result = _postprocess_samples(
        jax_fn, raw_mcmc_samples, postprocessing_backend, num_chunks=postprocessing_chunks
    )
    mcmc_samples = {v.name: r for v, r in zip(vars_to_sample, result)}
    mcmc_stats = _blackjax_stats_to_dict(stats, potential_energy)
    tic4 = datetime.now()
    print("Transformation time = ", tic4 - tic3, file=sys.stdout)

    if idata_kwargs is None:
        idata_kwargs = {}
    else:
        idata_kwargs = idata_kwargs.copy()

    if idata_kwargs.pop("log_likelihood", False):
        tic5 = datetime.now()
        print("Computing Log Likelihood...", file=sys.stdout)
        log_likelihood = _get_log_likelihood(
            model,
            raw_mcmc_samples,
            backend=postprocessing_backend,
            num_chunks=postprocessing_chunks,
        )
        tic6 = datetime.now()
        print("Log Likelihood time = ", tic6 - tic5, file=sys.stdout)
    else:
        log_likelihood = None

    attrs = {
        "sampling_time": (tic3 - tic2).total_seconds(),
    }

    coords, dims = coords_and_dims_for_inferencedata(model)
    # Update 'coords' and 'dims' extracted from the model with user 'idata_kwargs'
    # and drop keys 'coords' and 'dims' from 'idata_kwargs' if present.
    _update_coords_and_dims(coords=coords, dims=dims, idata_kwargs=idata_kwargs)
    # Use 'partial' to set default arguments before passing 'idata_kwargs'
    to_trace = partial(
        az.from_dict,
        log_likelihood=log_likelihood,
        observed_data=find_observations(model),
        constant_data=find_constants(model),
        sample_stats=mcmc_stats,
        coords=coords,
        dims=dims,
        attrs=make_attrs(attrs, library=blackjax),
    )
    az_trace = to_trace(posterior=mcmc_samples, **idata_kwargs)

    return az_trace


def _numpyro_nuts_defaults() -> Dict[str, Any]:
    """Defaults parameters for Numpyro NUTS."""
    return {
        "adapt_step_size": True,
        "adapt_mass_matrix": True,
        "dense_mass": False,
    }


def _update_numpyro_nuts_kwargs(nuts_kwargs: Optional[Dict[str, Any]]) -> Dict[str, Any]:
    """Update default Numpyro NUTS parameters with new values."""
    nuts_kwargs_defaults = _numpyro_nuts_defaults()
    if nuts_kwargs is not None:
        nuts_kwargs_defaults.update(nuts_kwargs)
    return nuts_kwargs_defaults


def sample_numpyro_nuts(
    draws: int = 1000,
    tune: int = 1000,
    chains: int = 4,
    target_accept: float = 0.8,
    random_seed: Optional[RandomState] = None,
    initvals: Optional[Union[StartDict, Sequence[Optional[StartDict]]]] = None,
    model: Optional[Model] = None,
    var_names: Optional[Sequence[str]] = None,
    progressbar: bool = True,
    keep_untransformed: bool = False,
    chain_method: str = "parallel",
    postprocessing_backend: Optional[str] = None,
    postprocessing_chunks: Optional[int] = None,
    idata_kwargs: Optional[Dict] = None,
    nuts_kwargs: Optional[Dict] = None,
) -> az.InferenceData:
    """
    Draw samples from the posterior using the NUTS method from the ``numpyro`` library.

    Parameters
    ----------
    draws : int, default 1000
        The number of samples to draw. The number of tuned samples are discarded by
        default.
    tune : int, default 1000
        Number of iterations to tune. Samplers adjust the step sizes, scalings or
        similar during tuning. Tuning samples will be drawn in addition to the number
        specified in the ``draws`` argument.
    chains : int, default 4
        The number of chains to sample.
    target_accept : float in [0, 1].
        The step size is tuned such that we approximate this acceptance rate. Higher
        values like 0.9 or 0.95 often work better for problematic posteriors.
    random_seed : int, RandomState or Generator, optional
        Random seed used by the sampling steps.
    initvals: StartDict or Sequence[Optional[StartDict]], optional
        Initial values for random variables provided as a dictionary (or sequence of
        dictionaries) mapping the random variable (by name or reference) to desired
        starting values.
    model : Model, optional
        Model to sample from. The model needs to have free random variables. When inside
        a ``with`` model context, it defaults to that model, otherwise the model must be
        passed explicitly.
    var_names : sequence of str, optional
        Names of variables for which to compute the posterior samples. Defaults to all
        variables in the posterior.
    progressbar : bool, default True
        Whether or not to display a progress bar in the command line. The bar shows the
        percentage of completion, the sampling speed in samples per second (SPS), and
        the estimated remaining time until completion ("expected time of arrival"; ETA).
    keep_untransformed : bool, default False
        Include untransformed variables in the posterior samples. Defaults to False.
    chain_method : str, default "parallel"
        Specify how samples should be drawn. The choices include "sequential",
        "parallel", and "vectorized".
    postprocessing_backend : Optional[str]
        Specify how postprocessing should be computed. gpu or cpu
    postprocessing_chunks: Optional[int], default None
        Specify the number of chunks the postprocessing should be computed in. More
        chunks reduces memory usage at the cost of losing some vectorization, None
        uses jax.vmap
    idata_kwargs : dict, optional
        Keyword arguments for :func:`arviz.from_dict`. It also accepts a boolean as
        value for the ``log_likelihood`` key to indicate that the pointwise log
        likelihood should not be included in the returned object. Values for
        ``observed_data``, ``constant_data``, ``coords``, and ``dims`` are inferred from
        the ``model`` argument if not provided in ``idata_kwargs``. If ``coords`` and
        ``dims`` are provided, they are used to update the inferred dictionaries.
    nuts_kwargs: dict, optional
        Keyword arguments for :func:`numpyro.infer.NUTS`.

    Returns
    -------
    InferenceData
        ArviZ ``InferenceData`` object that contains the posterior samples, together
        with their respective sample stats and pointwise log likeihood values (unless
        skipped with ``idata_kwargs``).
    """

    import numpyro

    from numpyro.infer import MCMC, NUTS

    model = modelcontext(model)

    if var_names is None:
        var_names = model.unobserved_value_vars

    vars_to_sample = list(get_default_varnames(var_names, include_transformed=keep_untransformed))

    (random_seed,) = _get_seeds_per_chain(random_seed, 1)

    tic1 = datetime.now()
    print("Compiling...", file=sys.stdout)

    init_params = _get_batched_jittered_initial_points(
        model=model,
        chains=chains,
        initvals=initvals,
        random_seed=random_seed,
    )

    logp_fn = get_jaxified_logp(model, negative_logp=False)

    nuts_kwargs = _update_numpyro_nuts_kwargs(nuts_kwargs)
    nuts_kernel = NUTS(
        potential_fn=logp_fn,
        target_accept_prob=target_accept,
        **nuts_kwargs,
    )

    pmap_numpyro = MCMC(
        nuts_kernel,
        num_warmup=tune,
        num_samples=draws,
        num_chains=chains,
        postprocess_fn=None,
        chain_method=chain_method,
        progress_bar=progressbar,
    )

    tic2 = datetime.now()
    print("Compilation time = ", tic2 - tic1, file=sys.stdout)

    map_seed = jax.random.PRNGKey(random_seed)
    if chains > 1:
        map_seed = jax.random.split(map_seed, chains)

    extra_fields=(
        "num_steps",
        "potential_energy",
        "energy",
        "adapt_state.step_size",
        "accept_prob",
        "diverging",
    )

    if tune > 0:
        print("Warmup...", file=sys.stdout)
        pmap_numpyro.warmup(
            map_seed,
            collect_warmup=True,
            init_params=init_params,
            extra_fields=extra_fields,
        )

        raw_mcmc_warmup_samples = pmap_numpyro.get_samples(group_by_chain=True)
        warmup_sample_stats = _sample_stats_to_xarray(pmap_numpyro)

        print("Sampling...", file=sys.stdout)
        pmap_numpyro.post_warmup_state = pmap_numpyro.last_state
        pmap_numpyro.run(
            pmap_numpyro.post_warmup_state.rng_key,
            extra_fields=extra_fields,
        )

    else:
        print("Sampling...", file=sys.stdout)
        pmap_numpyro.run(
            map_seed,
            init_params=init_params,
            extra_fields=extra_fields,
        )

    raw_mcmc_samples = pmap_numpyro.get_samples(group_by_chain=True)

    tic3 = datetime.now()
    print("Sampling time = ", tic3 - tic2, file=sys.stdout)

    print("Transforming variables...", file=sys.stdout)
    jax_fn = get_jaxified_graph(inputs=model.value_vars, outputs=vars_to_sample)
    result = _postprocess_samples(
        jax_fn, raw_mcmc_samples, postprocessing_backend, num_chunks=postprocessing_chunks
    )
    mcmc_samples = {v.name: r for v, r in zip(vars_to_sample, result)}

    tic4 = datetime.now()
    print("Transformation time = ", tic4 - tic3, file=sys.stdout)

    if idata_kwargs is None:
        idata_kwargs = {}
    else:
        idata_kwargs = idata_kwargs.copy()

    if idata_kwargs.pop("log_likelihood", False):
        tic5 = datetime.now()
        print("Computing Log Likelihood...", file=sys.stdout)
        log_likelihood = _get_log_likelihood(
            model,
            raw_mcmc_samples,
            backend=postprocessing_backend,
            num_chunks=postprocessing_chunks,
        )
        tic6 = datetime.now()
        print("Log Likelihood time = ", tic6 - tic5, file=sys.stdout)
    else:
        log_likelihood = None

    attrs = {
        "sampling_time": (tic3 - tic2).total_seconds(),
    }

    coords, dims = coords_and_dims_for_inferencedata(model)
    # Update 'coords' and 'dims' extracted from the model with user 'idata_kwargs'
    # and drop keys 'coords' and 'dims' from 'idata_kwargs' if present.
    _update_coords_and_dims(coords=coords, dims=dims, idata_kwargs=idata_kwargs)
    # Use 'partial' to set default arguments before passing 'idata_kwargs'
    to_trace = partial(
        az.from_dict,
        log_likelihood=log_likelihood,
        observed_data=find_observations(model),
        constant_data=find_constants(model),
        sample_stats=_sample_stats_to_xarray(pmap_numpyro),
        coords=coords,
        dims=dims,
        attrs=make_attrs(attrs, library=numpyro),
    )
<<<<<<< HEAD

    if tune > 0:
        az_trace = to_trace(
            posterior=posterior,
            warmup_sample_stats=warmup_sample_stats,
            **idata_kwargs,
        )
    else:
        az_trace = to_trace(posterior=posterior, **idata_kwargs)
=======
    az_trace = to_trace(posterior=mcmc_samples, **idata_kwargs)
>>>>>>> bc4b51dc
    return az_trace<|MERGE_RESOLUTION|>--- conflicted
+++ resolved
@@ -733,17 +733,14 @@
         dims=dims,
         attrs=make_attrs(attrs, library=numpyro),
     )
-<<<<<<< HEAD
 
     if tune > 0:
         az_trace = to_trace(
-            posterior=posterior,
+            posterior=mcmc_samples,
             warmup_sample_stats=warmup_sample_stats,
             **idata_kwargs,
         )
     else:
         az_trace = to_trace(posterior=posterior, **idata_kwargs)
-=======
-    az_trace = to_trace(posterior=mcmc_samples, **idata_kwargs)
->>>>>>> bc4b51dc
+
     return az_trace