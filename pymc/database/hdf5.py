--- conflicted
+++ resolved
@@ -218,11 +218,7 @@
         self._rows = len(self._tables) * [None,] # This should be a dict keyed by chain.
         self._chains = [gr for gr in self._h5file.listNodes("/") if gr._v_name[:5]=='chain']  # This should be a dict keyed by chain.
         self.chains = len(self._chains)
-<<<<<<< HEAD
-        
-=======
-
->>>>>>> 7253fb0d
+
         # LOAD LOGIC
         if self.chains > 0:
             # Create traces from objects stored in Table.
@@ -244,11 +240,6 @@
                             objects[node._v_name] = [node,]
 
             # Note that the list vlarrays is in reverse order.
-<<<<<<< HEAD
-            # Hum, this does not seem to be true 
-=======
-            # Hum, this does not seem to be true
->>>>>>> 7253fb0d
             for k, vlarrays in objects.iteritems():
                 db._traces[k] = TraceObject(name=k, db=db, vlarrays=vlarrays)
                 setattr(db, k, db._traces[k])
