      SUBROUTINE symmetrize(C,nx,cmin,cmax)

cf2py intent(inplace) C
cf2py intent(hide) nx
cf2py integer intent(in), optional :: cmin=0
cf2py integer intent(in), optional :: cmax=-1
cf2py threadsafe


      DOUBLE PRECISION C(nx,nx)
      INTEGER nx, i, j, cmin, cmax
      
      if (cmax.EQ.-1) then
          cmax = nx
      end if

      do j=cmin,cmax
          do i=1,j-1
              C(j,i) = C(i,j)
          end do
      end do

      RETURN
      END

      SUBROUTINE logsum(x, nx, s)
cf2py intent(hide) nx
cf2py intent(out) s
cf2py threadsafe
      DOUBLE PRECISION x(nx), s, diff, li, infinity
      INTEGER nx, i
      PARAMETER (li=709.78271289338397)
      PARAMETER (infinity = 1.7976931348623157d308)
      
      s = x(1)
      
      do i=2,nx
          diff = x(i)-s
!          If sum so far is zero, start from here.
          if (s.LE.-infinity) then
              s = x(i)
!           If x(i) swamps the sum so far, ditch the sum so far.              
          else if (diff.GE.li) then
              s = x(i)
          else
              s = s + dlog(1.0D0+dexp(x(i)-s))
          end if
      end do

      RETURN
      END

      SUBROUTINE logsum_cpx(x, nx, s)
cf2py intent(hide) nx
cf2py intent(out) s
cf2py threadsafe
      COMPLEX*16 x(nx), s
      DOUBLE PRECISION li, diff
      INTEGER nx, i
      PARAMETER (li=709.78271289338397)

      s = x(1)

      do i=2,nx
!           If x(i) swamps the sum so far, ditch the sum so far.
          diff = DBLE(x(i)-s)
          if (diff.GE.li) then
              s = x(i)
          else
              s = s + CDLOG((1.0D0,0.0D0)+CDEXP(x(i)-s))
          end if
      end do

      RETURN
      END
          
          

      DOUBLE PRECISION FUNCTION combinationln(n,k)

c Ln of the number of different combinations of n different things, taken k at a time. 
c DH, 5.02.2007

      IMPLICIT NONE
      INTEGER n, k
      DOUBLE PRECISION factln

      combinationln= factln(n) - factln(k) - factln(n-k)

      END FUNCTION combinationln

      SUBROUTINE expand_triangular(d, f, nf, t, n)
!       d is diagonal,
!       f is flattened lower triangle in column-major format,
!       t is unflattened triangular output matrix.
!       nf must be n * (n-1) / 2
cf2py intent(hide) nf
cf2py intent(hide) n
cf2py intent(out) t
cf2py threadsafe
       DOUBLE PRECISION f(nf), t(n,n), d(n)
       INTEGER i_f,i_t,j_t
       i_f = 0
       do j_t = 1,n
           t(j_t,j_t) = d(j_t)
           do i_t = j_t+1, n
               i_f = i_f + 1
               t(i_t,j_t) = f(i_f)
            end do
       end do
       
       RETURN
       END
       
      SUBROUTINE mod_to_circle(x, nx, u, nu, l, nl, mx)
      
cf2py intent(hide) nx, nu, nl
cf2py intent(out) mx
      
      DOUBLE PRECISION x(nx), u(nu), l(nl), mx(nx)
      DOUBLE PRECISION hi, lo, xi
      INTEGER nx, nu, nl, i
      
      lo = l(1)
      hi = u(1)       
      do i=1,nx
        if (nl .NE. 1) lo = l(i)
        if (nu .NE. 1) hi = u(i)
        xi = x(i)
        if (xi < lo) then
            xi = hi-dmod(lo-xi, hi - lo)
        end if
        if (xi >= hi) then
            xi = lo+dmod(xi-hi, hi - lo)
        end if
        mx(i) = xi        
      enddo
      
      RETURN
      END

      SUBROUTINE standardize(x, loc, scale, n, nloc, nscale, z)
      
c Compute z = (x-mu)/scale

cf2py double precision dimension(n), intent(in) :: x
cf2py double precision dimension(n), intent(out) :: z
cf2py double precision dimension(nloc), intent(in) :: loc
cf2py double precision dimension(nscale), intent(in) :: scale
cf2py integer intent(hide),depend(x) :: n=len(x)
cf2py integer intent(hide),depend(loc) :: nloc=len(loc)
cf2py integer intent(hide),depend(scale) :: nscale=len(scale)
cf2py threadsafe


      DOUBLE PRECISION x(n), loc(nloc), scale(nscale), z(n)
      DOUBLE PRECISION mu, sigma
      INTEGER n, nloc, nscale, i
      LOGICAL not_scalar_loc, not_scalar_scale
      
      mu = loc(1)
      sigma = scale(1)
      not_scalar_loc = (nloc .NE. 1)
      not_scalar_scale = (nscale .NE. 1)
      
      do i=1,n
        if (not_scalar_loc) mu = loc(i)     
        if (not_scalar_scale) sigma = scale(i)
        z(i) = (x(i) - mu)/sigma
      enddo
      END


      DOUBLE PRECISION FUNCTION gammln(xx) 
C Returns the value ln[gamma(xx)] for xx > 0. 

      DOUBLE PRECISION xx
      INTEGER j 
      DOUBLE PRECISION ser,stp,tmp,x,y,cof(6) 

C Internal arithmetic will be done in double precision, 
C a nicety that you can omit if five-figure accuracy is good enough. 

      SAVE cof,stp 
      DATA cof,stp/76.18009172947146d0,-86.50532032941677d0, 
     +24.01409824083091d0,-1.231739572450155d0,.1208650973866179d-2, 
     +-.5395239384953d-5,2.5066282746310005d0/ 
      x=xx
      y=x 
      tmp=x+5.5d0 
      tmp=(x+0.5d0)*dlog(tmp)-tmp 
      ser=1.000000000190015d0 
      do j=1,6
         y=y+1.d0 
         ser=ser+cof(j)/y 
      enddo 
      gammln=tmp+dlog(stp*ser/x) 
      return 
      END
      
      
      DOUBLE PRECISION FUNCTION mvgammln(x, k)
C Returns the logarithm of the multivariate gamma function for x > 0
      IMPLICIT NONE
      DOUBLE PRECISION PI, x
      DOUBLE PRECISION gammln
      PARAMETER (PI=3.141592653589793238462643d0)
      INTEGER j,k
      
      mvgammln = k * (k-1) / 4 * log(PI)
      
      do j=1,k
        mvgammln = mvgammln + gammln(x + (1-j)/2)
      enddo
      
      return
      END
      

      DOUBLE PRECISION FUNCTION factrl(n) 
C Returns the value n! as a floating-point number. 

      INTEGER n 
      DOUBLE PRECISION infinity
      PARAMETER (infinity = 1.7976931348623157d308)

      INTEGER j,ntop 
C Table to be filled in only as required. 
      DOUBLE PRECISION a(33),gammln 
      SAVE ntop,a 
C Table initialized with 0! only. 
      DATA ntop,a(1)/0,1./

      if (n.lt.0) then 
c        write (*,*) 'negative factorial in factrl' 
        factrl=-infinity
        return
      else if (n.le.ntop) then 
C Already in table. 
        factrl=a(n+1) 
      else if (n.le.32) then 
C Fill in table up to desired value. 
        do j=ntop+1,n
          a(j+1)=j*a(j) 
        enddo
        ntop=n 
        factrl=a(n+1) 
      else 
C Larger value than size of table is required. Actually, 
C this big a value is going to overflow on many computers, 
C but no harm in trying. 
        factrl=dexp(gammln(n+1.d0)) 
      endif 
      return 
      END 

      DOUBLE PRECISION FUNCTION factln(n) 
C USES gammln Returns ln(n!). 

      INTEGER n 
      DOUBLE PRECISION a(100),gammln, pass_val 
      DOUBLE PRECISION infinity
      PARAMETER (infinity = 1.7976931348623157d308)
      
      SAVE a 
C Initialize the table to negative values. 
      DATA a/100*-1./ 
      pass_val = n + 1
      if (n.lt.0) then
c        write (*,*) 'negative factorial in factln' 
        factln=-infinity
        return
      endif
C In range of the table. 
      if (n.le.99) then
C If not already in the table, put it in.
        if (a(n+1).lt.0.) a(n+1)=gammln(pass_val) 
        factln=a(n+1) 
      else 
C Out of range of the table. 
        factln=gammln(pass_val) 
      endif 
      return 
      END


      SUBROUTINE RSKEWNORM(x,nx,mu,tau,alph,nmu,ntau,nalph,rn,tnx)
cf2py intent(hide) nmu, ntau, nalph, tnx
cf2py intent(out) x
cf2py threadsafe


      INTEGER i, nx, nalph, nmu, ntau, tnx
      DOUBLE PRECISION x(nx), mu(nmu), tau(ntau), alph(nalph)
      DOUBLE PRECISION U1,U2, mu_now, tau_now, alph_now, d_now
      DOUBLE PRECISION rn(tnx)
      LOGICAL vec_mu, vec_tau, vec_alph
      
      vec_mu = (nmu.GT.1)
      vec_tau = (ntau.GT.1)
      vec_alph = (nalph.GT.1)
      
      alph_now = alph(1)
      tau_now = tau(1)
      mu_now = mu(1)
      
      do i=1,nx
         if (vec_mu) then
             mu_now = mu(i)
         end if
         if (vec_alph) then
             alph_now = alph(i)
         end if
         if (vec_tau) then
             tau_now = tau(i)
         end if
         
         U1 = rn(2*i-1)
         U2 = rn(2*i)
         d_now = alph_now / dsqrt(1.0D0 + alph_now * alph_now)
         
         x(i)=(d_now*dabs(U1)+dsqrt(1.0D0-d_now**2)*U2)
     *   /dsqrt(tau_now)+mu_now
                           
      end do

      RETURN
      END
      subroutine uniform_like(x,lower,upper,n,nlower,nupper,like)
        
c Return the uniform likelihood of x.
c CREATED 12/06 DH

cf2py double precision dimension(n), intent(in) :: x
cf2py double precision dimension(nlower), intent(in) :: lower
cf2py double precision dimension(nupper), intent(in) :: upper 
cf2py integer intent(hide), depend(x) :: n=len(x)
cf2py integer intent(hide), depend(lower) :: nlower=len(lower)
cf2py integer intent(hide), depend(upper) :: nupper=len(upper)
cf2py double precision intent(out) :: like
cf2py threadsafe

        IMPLICIT NONE
        
        INTEGER n, nlower, nupper, i
        DOUBLE PRECISION x(n), lower(nlower), upper(nupper)
        DOUBLE PRECISION like, low, high
        DOUBLE PRECISION infinity
        PARAMETER (infinity = 1.7976931348623157d308)
                
        low = lower(1)
        high = upper(1)       
        like = 0.0
        do i=1,n
          if (nlower .NE. 1) low = lower(i)
          if (nupper .NE. 1) high = upper(i)
          if ((x(i) < low) .OR. (x(i) > high)) then
            like = -infinity
            RETURN
          else
            like = like - dlog(high-low)
          endif
        enddo
      END subroutine uniform_like

      subroutine uniform_grad_x(x,lower,upper,n,nlower,nupper,gradxlike)

c Return the uniform likelihood gradient wrt x.
c CREATED 01/10

cf2py double precision dimension(n), intent(in) :: x
cf2py double precision dimension(nlower), intent(in) :: lower
cf2py double precision dimension(nupper), intent(in) :: upper 
cf2py integer intent(hide), depend(x) :: n=len(x)
cf2py integer intent(hide), depend(lower) :: nlower=len(lower)
cf2py integer intent(hide), depend(upper) :: nupper=len(upper)
cf2py double precision dimension(n), intent(out) :: gradxlike
cf2py threadsafe

        IMPLICIT NONE
        
        INTEGER n, nlower, nupper, i
        DOUBLE PRECISION x(n), lower(nlower), upper(nupper)
        double precision gradxlike(n)
        DOUBLE PRECISION like, low, high
        DOUBLE PRECISION infinity
        PARAMETER (infinity = 1.7976931348623157d308)
                
      END subroutine uniform_grad_x


      subroutine uniform_grad_l(x,lower,upper,n,nlower,nupper,gradllike)
        
c Return the uniform likelihood gradient wrt lower.
c CREATED 1/10 JS

cf2py double precision dimension(n), intent(in) :: x
cf2py double precision dimension(nlower), intent(in) :: lower
cf2py double precision dimension(nupper), intent(in) :: upper 
cf2py integer intent(hide), depend(x) :: n=len(x)
cf2py integer intent(hide), depend(lower) :: nlower=len(lower)
cf2py integer intent(hide), depend(upper) :: nupper=len(upper)
cf2py double precision dimension(nlower), intent(out) :: gradllike
cf2py threadsafe

        IMPLICIT NONE
        
        INTEGER n, nlower, nupper, i
        DOUBLE PRECISION x(n), lower(nlower), upper(nupper)
        double precision gradllike(nlower)
        DOUBLE PRECISION gradlower, low, high
        DOUBLE PRECISION infinity
        PARAMETER (infinity = 1.7976931348623157d308)
                
        low = lower(1)
        high = upper(1)       
 
 		
        do i=1,n
          if (nlower .NE. 1) low = lower(i)
          if (nupper .NE. 1) high = upper(i)
          if ((x(i) < low) .OR. (x(i) > high)) then
            RETURN
          endif
        enddo
        
        do i=1,n
          if (nlower .NE. 1) low = lower(i)
          if (nupper .NE. 1) high = upper(i)

          gradlower = 1.0/(high - low)
	        
	        if (nlower .NE. 1) then 
	        	gradllike(i) = gradlower
	        else
	        	gradllike(1) = gradlower + gradllike(1)
	        endif
        enddo
      END subroutine uniform_grad_l

      subroutine uniform_grad_u(x,lower,upper,n,nlower,nupper,gradulike)
        
c Return the uniform likelihood gradient wrt lower.
c CREATED 01/10 JS

cf2py double precision dimension(n), intent(in) :: x
cf2py double precision dimension(nlower), intent(in) :: lower
cf2py double precision dimension(nupper), intent(in) :: upper 
cf2py integer intent(hide), depend(x) :: n=len(x)
cf2py integer intent(hide), depend(lower) :: nlower=len(lower)
cf2py integer intent(hide), depend(upper) :: nupper=len(upper)
cf2py double precision dimension(nupper), intent(out) :: gradulike
cf2py threadsafe

        IMPLICIT NONE
        
        INTEGER n, nlower, nupper, i
        DOUBLE PRECISION x(n), lower(nlower), upper(nupper)
        double precision gradulike(nupper)
        DOUBLE PRECISION gradupper, low, high
        DOUBLE PRECISION infinity
        PARAMETER (infinity = 1.7976931348623157d308)
                
        low = lower(1)
        high = upper(1)       
 		
        do i=1,n
          if (nlower .NE. 1) low = lower(i)
          if (nupper .NE. 1) high = upper(i)
          if ((x(i) < low) .OR. (x(i) > high)) then
            RETURN
          endif
        enddo
        
        do i=1,n
          if (nlower .NE. 1) low = lower(i)
          if (nupper .NE. 1) high = upper(i)

          gradupper = 1.0/(low - high)
	        
	        if (nlower .NE. 1) then 
	        	gradulike(i) = gradupper
	        else
	        	gradulike(1) = gradupper + gradulike(1)
	        endif
        enddo
      END 

      subroutine duniform_like(x,lower,upper,n,nlower,nupper,like)
        
c Return the discrete uniform likelihood of x.
c CREATED 12/06 DH

cf2py intent(hide) n,nlower,nupper
cf2py intent(out) like
cf2py threadsafe
        IMPLICIT NONE
        
        INTEGER n, nlower, nupper, i
        INTEGER x(n), lower(nlower), upper(nupper)
        DOUBLE PRECISION like, low, high
        DOUBLE PRECISION infinity
        PARAMETER (infinity = 1.7976931348623157d308)
                
        low = lower(1)
        high = upper(1)       
        like = 0.0
        do i=1,n
          if (nlower .NE. 1) low = lower(i)
          if (nupper .NE. 1) high = upper(i)
          if ((x(i) < low) .OR. (x(i) > high)) then
            like = -infinity
            RETURN
          else
            like = like - dlog(high-low+1.0D0)
          endif
        enddo
      END subroutine duniform_like


      SUBROUTINE exponweib(x,a,c,loc,scale,n,na,nc,nloc,nscale,like)
      
c Exponentiated log-likelihood function
c pdf(z) = a*c*(1-exp(-z**c))**(a-1)*exp(-z**c)*z**(c-1)
c Where z is standardized, ie z = (x-mu)/scale
c CREATED 12/06 DH

cf2py double precision dimension(n), intent(in) :: x
cf2py double precision dimension(na), intent(in) :: a
cf2py double precision dimension(nc), intent(in) :: c
cf2py double precision dimension(nloc), intent(in) :: loc
cf2py double precision dimension(nscale), intent(in) :: scale
cf2py integer intent(hide),depend(x) :: n=len(x)
cf2py integer intent(hide),depend(a) :: na=len(a)
cf2py integer intent(hide),depend(c) :: nc=len(c)
cf2py integer intent(hide),depend(loc) :: nloc=len(loc)
cf2py integer intent(hide),depend(scale) :: nscale=len(scale)
cf2py double precision intent(out) :: like
cf2py threadsafe

      DOUBLE PRECISION x(n), z(n), a(na)
      DOUBLE PRECISION c(nc), loc(nloc), scale(nscale)
      INTEGER i, n, na, nc, nloc, nscale
      DOUBLE PRECISION like
      LOGICAL not_scalar_a, not_scalar_c, not_scalar_scale
      DOUBLE PRECISION aa, cc, sigma, pdf
      DOUBLE PRECISION infinity
      PARAMETER (infinity = 1.7976931348623157d308)
      
      aa = a(1)
      cc = c(1)
      sigma = scale(1)
      not_scalar_a = (na .NE. 1)
      not_scalar_c = (nc .NE. 1)
      not_scalar_scale = (nscale .NE. 1)

c Compute z
      CALL standardize(x, loc, scale, n, nloc, nscale, z)
     
      like = 0.0
      do i=1,n
        if (not_scalar_a) aa = a(i)
        if (not_scalar_c) cc = c(i)
        if (not_scalar_scale) sigma = scale(i)

! Check c(i) > 0
        if (cc .LE. 0.0) then
          like = -infinity
          RETURN
        endif
        
! Check a(i) > 0
        if (aa .LE. 0.0) then
          like = -infinity
          RETURN
        endif
        
! Check z(i) > 0
        if (z(i) .LE. 0.0) then
          like = -infinity
          RETURN
        endif

        t1 = dexp(-z(i)**cc)
        pdf = aa*cc*(1.0-t1)**(aa-1.0)*t1*z(i)**(cc-1.0)
        like = like + dlog(pdf/sigma)
      enddo
      END SUBROUTINE EXPONWEIB

      SUBROUTINE exponweib_gx(x,alpha,k,loc,scale,n,na,nk
     &,nloc,nscale,gradlike)
      
c Exponentiated log-likelihood function
c pdf(z) = a*c*(1-exp(-z**c))**(a-1)*exp(-z**c)*z**(c-1)
c Where z is standardized, ie z = (x-mu)/scale
c CREATED 12/06 DH

cf2py double precision dimension(n), intent(in) :: x
cf2py double precision dimension(na), intent(in) :: alpha
cf2py double precision dimension(nk), intent(in) :: k
cf2py double precision dimension(nloc), intent(in) :: loc
cf2py double precision dimension(nscale), intent(in) :: scale
cf2py integer intent(hide),depend(x) :: n=len(x)
cf2py integer intent(hide),depend(alpha) :: na=len(alpha)
cf2py integer intent(hide),depend(k) :: nk=len(k)
cf2py integer intent(hide),depend(loc) :: nloc=len(loc)
cf2py integer intent(hide),depend(scale) :: nscale=len(scale)
cf2py double precision dimension(n), intent(out) :: gradlike
cf2py threadsafe

      DOUBLE PRECISION x(n), z(n), alpha(na), t1, t2
      DOUBLE PRECISION k(nk), loc(nloc), scale(nscale)
      INTEGER i, n, na, nk, nloc, nscale
      DOUBLE PRECISION gradlike(n)
      LOGICAL not_scalar_a, not_scalar_k, not_scalar_scale
      DOUBLE PRECISION aa, cc, sigma, pdf
      DOUBLE PRECISION infinity
      PARAMETER (infinity = 1.7976931348623157d308)
      
      aa = alpha(1)
      cc = k(1)
      sigma = scale(1)
      not_scalar_a = (na .NE. 1)
      not_scalar_k = (nk .NE. 1)
      not_scalar_scale = (nscale .NE. 1)

c Compute z
      CALL standardize(x, loc, scale, n, nloc, nscale, z)
     
      do i = 1,na
     	if (alpha(i) .LE. 0.0) return
      enddo 
     
      do i = 1,nk
     	if (k(i) .LE. 0.0) return
      enddo 
     
      do i = 1,n
     	if (z(i) .LE. 0.0) return
      enddo 
     
      do i=1,n
        if (not_scalar_a) aa = alpha(i)
        if (not_scalar_k) cc = k(i)
        if (not_scalar_scale) sigma = scale(i)

		t2 = -z(i)**cc
        t1 = dexp(t2)
        
        gradlike(i) = (aa - 1d0)/(1d0 - t1) * t1 * 
     & z(i) **(cc -1d0) * cc / sigma
        gradlike(i) = gradlike(i) + -  z(i) **(cc -1d0)
     & * cc/sigma - (cc -1d0)/(z(i) *sigma)
      enddo
      END SUBROUTINE 
      
      
      SUBROUTINE exponweib_gl(x,alpha,k,loc,scale,n,na,
     &nk,nloc,nscale,gradlike)
      
c Exponentiated log-likelihood function
c pdf(z) = a*c*(1-exp(-z**c))**(a-1)*exp(-z**c)*z**(c-1)
c Where z is standardized, ie z = (x-mu)/scale
c CREATED 12/06 DH

cf2py double precision dimension(n), intent(in) :: x
cf2py double precision dimension(na), intent(in) :: alpha
cf2py double precision dimension(nk), intent(in) :: k
cf2py double precision dimension(nloc), intent(in) :: loc
cf2py double precision dimension(nscale), intent(in) :: scale
cf2py integer intent(hide),depend(x) :: n=len(x)
cf2py integer intent(hide),depend(alpha) :: na=len(alpha)
cf2py integer intent(hide),depend(k) :: nk=len(k)
cf2py integer intent(hide),depend(loc) :: nloc=len(loc)
cf2py integer intent(hide),depend(scale) :: nscale=len(scale)
cf2py double precision dimension(nloc), intent(out) :: gradlike
cf2py threadsafe

      DOUBLE PRECISION x(n), z(n), alpha(na), t1, t2
      DOUBLE PRECISION k(nk), loc(nloc), scale(nscale)
      INTEGER i, n, na, nk, nloc, nscale
      DOUBLE PRECISION gradlike(nloc), grad
      LOGICAL not_scalar_a, not_scalar_k, not_scalar_scale
      DOUBLE PRECISION aa, cc, sigma, pdf
      DOUBLE PRECISION infinity
      PARAMETER (infinity = 1.7976931348623157d308)
      
      aa = alpha(1)
      cc = k(1)
      sigma = scale(1)
      not_scalar_a = (na .NE. 1)
      not_scalar_k = (nk .NE. 1)
      not_scalar_scale = (nscale .NE. 1)

c Compute z
      CALL standardize(x, loc, scale, n, nloc, nscale, z)
     
      do i = 1,na
     	if (alpha(i) .LE. 0.0) return
      enddo 
     
      do i = 1,nc
     	if (k(i) .LE. 0.0) return
      enddo 
     
      do i = 1,n
     	if (z(i) .LE. 0.0) return
      enddo 
     
      do i=1,n
        if (not_scalar_a) aa = alpha(i)
        if (not_scalar_k) cc = k(i)
        if (not_scalar_scale) sigma = scale(i)

		t2 = -z(i)**cc
        t1 = dexp(t2)
        
                
        grad = (aa - 1d0)/(1d0 - t1) * t1 * z(i) **(cc -1d0)
     & * cc / sigma
        grad = grad + -  z(i) **(cc -1d0) * cc/sigma -
     & (cc -1d0)/(z(i) *sigma)
        grad = -grad
        if (nloc .NE. 1) then 
        	gradlike(i) = grad
        else
        	gradlike(1) = gradlike(1) + grad 
        endif 
      enddo
      END SUBROUTINE 
      
      SUBROUTINE exponweib_gk(x,alpha,k,loc,scale,n,na,nk,
     &nloc,nscale,gradlike)
      
c Exponentiated log-likelihood function
c pdf(z) = a*c*(1-exp(-z**c))**(a-1)*exp(-z**c)*z**(c-1)
c Where z is standardized, ie z = (x-mu)/scale
c CREATED 12/06 DH

cf2py double precision dimension(n), intent(in) :: x
cf2py double precision dimension(na), intent(in) :: alpha
cf2py double precision dimension(nk), intent(in) :: k
cf2py double precision dimension(nloc), intent(in) :: loc
cf2py double precision dimension(nscale), intent(in) :: scale
cf2py integer intent(hide),depend(x) :: n=len(x)
cf2py integer intent(hide),depend(alpha) :: na=len(alpha)
cf2py integer intent(hide),depend(k) :: nk=len(k)
cf2py integer intent(hide),depend(loc) :: nloc=len(loc)
cf2py integer intent(hide),depend(scale) :: nscale=len(scale)
cf2py double precision dimension(nk), intent(out) :: gradlike
cf2py threadsafe

      DOUBLE PRECISION x(n), z(n), alpha(na), t1, t2
      DOUBLE PRECISION k(nk), loc(nloc), scale(nscale)
      INTEGER i, n, na, nk, nloc, nscale
      DOUBLE PRECISION gradlike(nk), grad
      LOGICAL not_scalar_a, not_scalar_k, not_scalar_scale
      DOUBLE PRECISION aa, cc, sigma, pdf
      DOUBLE PRECISION infinity
      PARAMETER (infinity = 1.7976931348623157d308)
      
      aa = alpha(1)
      cc = k(1)
      sigma = scale(1)
      not_scalar_a = (na .NE. 1)
      not_scalar_k = (nk .NE. 1)
      not_scalar_scale = (nscale .NE. 1)

c Compute z
      CALL standardize(x, loc, scale, n, nloc, nscale, z)
     
      do i = 1,na
     	if (alpha(i) .LE. 0.0) return
      enddo 
     
      do i = 1,nk
     	if (k(i) .LE. 0.0) return
      enddo 
     
      do i = 1,n
     	if (z(i) .LE. 0.0) return
      enddo 
     
      do i=1,n
        if (not_scalar_a) aa = alpha(i)
        if (not_scalar_k) cc = k(i)
        if (not_scalar_scale) sigma = scale(i)

		t2 = -z(i)**cc
        t1 = dexp(t2)
        
        grad = 1d0/cc  + (aa - 1d0)/(1d0 - t1) * -t1 * -t2 
        grad = grad + t2 +1d0
        grad = grad * dlog(z(i))
        
        if (not_scalar_k) then 
        	gradlike(i) = grad
        else
        	gradlike(1) = gradlike(1) + grad 
        endif 
      enddo
      END SUBROUTINE 
      
      SUBROUTINE exponweib_ga(x,alpha,k,loc,scale,n,na,
     &nk,nloc,nscale,gradlike)
      
c Exponentiated log-likelihood function
c pdf(z) = a*c*(1-exp(-z**c))**(a-1)*exp(-z**c)*z**(c-1)
c Where z is standardized, ie z = (x-mu)/scale
c CREATED 12/06 DH

cf2py double precision dimension(n), intent(in) :: x
cf2py double precision dimension(na), intent(in) :: alpha
cf2py double precision dimension(nk), intent(in) :: k
cf2py double precision dimension(nloc), intent(in) :: loc
cf2py double precision dimension(nscale), intent(in) :: scale
cf2py integer intent(hide),depend(x) :: n=len(x)
cf2py integer intent(hide),depend(alpha) :: na=len(alpha)
cf2py integer intent(hide),depend(k) :: nc=len(k)
cf2py integer intent(hide),depend(loc) :: nloc=len(loc)
cf2py integer intent(hide),depend(scale) :: nscale=len(scale)
cf2py double precision dimension(na), intent(out) :: gradlike
cf2py threadsafe

      DOUBLE PRECISION x(n), z(n), alpha(na), t1, t2
      DOUBLE PRECISION k(nk), loc(nloc), scale(nscale)
      INTEGER i, n, na, nk, nloc, nscale
      DOUBLE PRECISION gradlike(na), grad
      LOGICAL not_scalar_a, not_scalar_k, not_scalar_scale
      DOUBLE PRECISION aa, cc, sigma, pdf
      DOUBLE PRECISION infinity
      PARAMETER (infinity = 1.7976931348623157d308)
      
      aa = alpha(1)
      cc = k(1)
      sigma = scale(1)
      not_scalar_a = (na .NE. 1)
      not_scalar_k = (nk .NE. 1)
      not_scalar_scale = (nscale .NE. 1)

c Compute z
      CALL standardize(x, loc, scale, n, nloc, nscale, z)
     
      do i = 1,na
     	if (alpha(i) .LE. 0.0) return
      enddo 
     
      do i = 1,nk
     	if (k(i) .LE. 0.0) return
      enddo 
     
      do i = 1,n
     	if (z(i) .LE. 0.0) return
      enddo 
     
      do i=1,n
        if (not_scalar_a) aa = alpha(i)
        if (not_scalar_k) cc = k(i)
        if (not_scalar_scale) sigma = scale(i)

		t2 = -z(i)**cc
        t1 = dexp(t2)
        
        grad = 1d0/aa + dlog(1d0 - t1)
        
        if (not_scalar_a) then 
        	gradlike(i) = grad
        else
        	gradlike(1) = gradlike(1) + grad 
        endif 
      enddo
      END SUBROUTINE
      
      SUBROUTINE exponweib_gs(x,alpha,k,loc,scale,n,na,
     &nk,nloc,nscale,gradlike)
      
c Exponentiated log-likelihood function
c pdf(z) = a*c*(1-exp(-z**c))**(a-1)*exp(-z**c)*z**(c-1)
c Where z is standardized, ie z = (x-mu)/scale
c CREATED 12/06 DH

cf2py double precision dimension(n), intent(in) :: x
cf2py double precision dimension(na), intent(in) :: alpha
cf2py double precision dimension(nk), intent(in) :: k
cf2py double precision dimension(nloc), intent(in) :: loc
cf2py double precision dimension(nscale), intent(in) :: scale
cf2py integer intent(hide),depend(x) :: n=len(x)
cf2py integer intent(hide),depend(alpha) :: na=len(alpha)
cf2py integer intent(hide),depend(k) :: nk=len(k)
cf2py integer intent(hide),depend(loc) :: nloc=len(loc)
cf2py integer intent(hide),depend(scale) :: nscale=len(scale)
cf2py double precision dimension(nscale), intent(out) :: gradlike
cf2py threadsafe

      DOUBLE PRECISION x(n), z(n), alpha(na), t1, t2
      DOUBLE PRECISION k(nk), loc(nloc), scale(nscale)
      INTEGER i, n, na, nk, nloc, nscale
      DOUBLE PRECISION gradlike(nscale), grad
      LOGICAL not_scalar_a, not_scalar_k, not_scalar_scale
      DOUBLE PRECISION aa, cc, sigma, pdf
      DOUBLE PRECISION infinity
      PARAMETER (infinity = 1.7976931348623157d308)
      
      aa = alpha(1)
      cc = k(1)
      sigma = scale(1)
      not_scalar_a = (na .NE. 1)
      not_scalar_k = (nk .NE. 1)
      not_scalar_scale = (nscale .NE. 1)

c Compute z
      CALL standardize(x, loc, scale, n, nloc, nscale, z)
     
      do i = 1,na
     	if (alpha(i) .LE. 0.0) return
      enddo 
     
      do i = 1,nc
     	if (k(i) .LE. 0.0) return
      enddo 
     
      do i = 1,n
     	if (z(i) .LE. 0.0) return
      enddo 
     
      do i=1,n
        if (not_scalar_a) aa = alpha(i)
        if (not_scalar_k) cc = k(i)
        if (not_scalar_scale) sigma = scale(i)

		t2 = -z(i)**cc
        t1 = dexp(t2)
        
        grad = -1d0/sigma + (aa -1d0)/(1-t1) * 
     & t1 * z(i) **(cc - 1d0) *cc 
        grad = grad + z(i) **(cc - 1d0) *cc  
     & + (cc - 1d0)/z(i)
        grad = grad * -z(i)/sigma
        
        if (not_scalar_a) then 
        	gradlike(i) = grad
        else
        	gradlike(1) = gradlike(1) + grad 
        endif 
      enddo
      END SUBROUTINE
      

      SUBROUTINE exponweib_ppf(q,a,c,n,na,nc,ppf)
      
c     Compute the percentile point function for the 
c     Exponentiated Weibull distribution.
c     Accept parameters a,c of length 1 or n.

c CREATED 12/06 DH.

cf2py double precision dimension(n), intent(in) :: q
cf2py double precision dimension(na), intent(in) :: a
cf2py double precision dimension(nc), intent(in) :: c      
cf2py integer intent(hide),depend(q) :: n=len(q)
cf2py integer intent(hide),depend(a) :: na=len(a)
cf2py integer intent(hide),depend(c) :: nc=len(c)
cf2py double precision dimension(n), intent(out) :: ppf
cf2py threadsafe


      IMPLICIT NONE
      INTEGER n,na,nc,i
      DOUBLE PRECISION q(n), a(na), c(nc), ppf(n),ta,tc
      LOGICAL not_scalar_a, not_scalar_c
      DOUBLE PRECISION infinity
      PARAMETER (infinity = 1.7976931348623157d308)
      
c     Check length of input arrays.
      not_scalar_a = (na .NE. 1)
      not_scalar_c = (nc .NE. 1)
      if ((not_scalar_a) .AND. (na .NE. n)) return
      if ((not_scalar_c) .AND. (nc .NE. n)) return
             
      ta = a(1)
      tc = c(1)

      DO i=1,n
        if (not_scalar_a) ta = a(i)
        if (not_scalar_c) tc = c(i)
        ppf(i) = (-dlog(1.0 - q(i)**(1.0/ta)))**(1.0/tc)
      ENDDO

      END SUBROUTINE exponweib_ppf


      SUBROUTINE constrain(pass, x, a, b, allow_equal, n, na, nb)

c Check that x is in [a, b] if allow_equal, or
c that x is in ]a, b[ if not. 

cf2py integer, intent(out) :: pass
cf2py double precision dimension(n), intent(in) :: x
cf2py double precision dimension(na), intent(in) :: a
cf2py double precision dimension(nb), intent(in) :: b
cf2py integer intent(hide), depend(x) :: n = len(x)
cf2py integer intent(hide), depend(a) :: na = len(a)
cf2py integer intent(hide), depend(b) :: nb = len(b)
cf2py logical intent(in) :: allow_equal
cf2py threadsafe


      IMPLICIT NONE
      INTEGER n, na, nb, i, pass
      DOUBLE PRECISION x(n), a(na), b(nb), ta, tb
      LOGICAL allow_equal, not_scalar_a, not_scalar_b
      pass = 1 

      ta = a(1)
      tb = b(1)
      not_scalar_a = (na .NE. 1)
      not_scalar_b = (nb .NE. 1)

      if (allow_equal) then
        do i=1,n
          if (not_scalar_a) ta = a(i)
          if (not_scalar_b) tb = b(i) 
          if ((x(i) .LT. ta) .OR. (x(i) .GT. tb)) then
            pass = 0 
            RETURN
          endif
        enddo
      else 
        do i=1,n
          if (not_scalar_a) ta = a(i)
          if (not_scalar_b) tb = b(i) 
          if ((x(i) <= ta) .OR. (x(i) >= tb)) then 
            pass = 0 
            RETURN
          endif
        enddo
      endif
      END


      SUBROUTINE poisson(x,mu,n,nmu,like)

c Poisson log-likelihood function      
c UPDATED 1/16/07 AP

cf2py integer dimension(n),intent(in) :: x
cf2py double precision dimension(nmu),intent(in) :: mu
cf2py double precision intent(out) :: like
cf2py integer intent(hide),depend(x) :: n=len(x)
cf2py integer intent(hide),depend(mu) :: nmu=len(mu)
cf2py threadsafe

      IMPLICIT NONE
      INTEGER n, i, nmu
      INTEGER x(n)
      DOUBLE PRECISION mu(nmu), like
      DOUBLE PRECISION sumx, mut, infinity, sumfact
      DOUBLE PRECISION factln
      PARAMETER (infinity = 1.7976931348623157d308)


      mut = mu(1)
      
c      CALL constrain(x,0,INFINITY,allow_equal=1)
c      CALL constrain(mu,0,INFINITY,allow_equal=0)

      sumx = 0.0
      sumfact = 0.0
      do i=1,n
        if (nmu .NE. 1) then
          mut = mu(i)
        endif
        
        if (mut .LT. 0.0) then
          like = -infinity
          RETURN
        endif
    
        if (x(i) .LT. 0.0) then
          like = -infinity
          RETURN
        endif
    
        if (.NOT.((x(i) .EQ. 0.0) .AND. (mut .EQ. 0.0))) then
          sumx = sumx + x(i)*dlog(mut) - mut      
          sumfact = sumfact + factln(x(i))
        endif
      enddo
      like = sumx - sumfact
      return
      END
      
      SUBROUTINE poisson_gmu(x,mu,n,nmu,gradlike)

c Poisson log-likelihood function      
c UPDATED 1/16/07 AP

cf2py integer dimension(n),intent(in) :: x
cf2py double precision dimension(nmu),intent(in) :: mu
cf2py double precision intent(out) :: gradlike
cf2py integer intent(hide),depend(x) :: n=len(x)
cf2py integer intent(hide),depend(mu) :: nmu=len(mu)
cf2py threadsafe

      IMPLICIT NONE
      INTEGER n, i, nmu
      INTEGER x(n)
      DOUBLE PRECISION mu(nmu), gradlike(nmu), grad
      DOUBLE PRECISION sumx, mut, infinity, sumfact
      DOUBLE PRECISION factln
      PARAMETER (infinity = 1.7976931348623157d308)


      mut = mu(1)
      
c      CALL constrain(x,0,INFINITY,allow_equal=1)
c      CALL constrain(mu,0,INFINITY,allow_equal=0)

		do i = 1,nmu
	    	if (mu(i) .LT. 0.0) return 
	    enddo
    
        do i = 1,n
	    	if (x(i) .LT. 0.0) return 
	    enddo
        
      do i=1,n
        if (nmu .NE. 1) then
          mut = mu(i)
        endif
    
        grad = x(i) / mut -1d0
        if (nmu .NE. 1) then
          gradlike(i) = grad
        else 
        	gradlike(1) = gradlike(1) + grad
        endif 
        
      enddo
      return
      END
      
      SUBROUTINE trpoisson(x,mu,k,n,nmu,nk,like)

c Truncated poisson log-likelihood function      
c UPDATED 1/16/07 AP

cf2py integer dimension(n),intent(in) :: x
cf2py double precision dimension(nmu),intent(in) :: mu
cf2py integer dimension(nk),intent(in) :: k
cf2py double precision intent(out) :: like
cf2py integer intent(hide),depend(x) :: n=len(x)
cf2py integer intent(hide),depend(mu) :: nmu=len(mu)
cf2py integer intent(hide),depend(k) :: nk=len(k)
cf2py threadsafe

      IMPLICIT NONE
      INTEGER n, i, nmu, nk, kt
      INTEGER x(n), k(nk)
      DOUBLE PRECISION mu(nmu), like, cdf
      DOUBLE PRECISION sumx, mut, infinity, sumfact, sumcdf
      DOUBLE PRECISION factln, gammq
      PARAMETER (infinity = 1.7976931348623157d308)


      mut = mu(1)
      kt = k(1)
      
      sumx = 0.0
      sumfact = 0.0
      sumcdf = 0.0
      do i=1,n
        if (nmu .NE. 1) then
          mut = mu(i)
        endif
        
        if (nk .NE. 1) then
          kt = k(i)
        endif
        
        if (mut .LT. kt) then
          like = -infinity
          RETURN
        endif
        
        if (kt .LT. 0.0) then
          like = -infinity
          RETURN
        endif
    
        if (x(i) .LT. kt) then
          like = -infinity
          RETURN
        endif
    
        if (.NOT.((x(i) .EQ. kt) .AND. (mut .EQ. kt))) then
          sumx = sumx + x(i)*dlog(mut) - mut      
          sumfact = sumfact + factln(x(i))
          cdf = gammq(dble(kt), mut)
          sumcdf = sumcdf + dlog(1.-cdf)
        endif
      enddo
      like = sumx - sumfact - sumcdf
      return
      END
      
      SUBROUTINE trpoisson_gmu(x,mu,k,n,nmu,nk,gradlike)

c Truncated poisson log-likelihood function      
c UPDATED 1/16/07 AP

cf2py integer dimension(n),intent(in) :: x
cf2py double precision dimension(nmu),intent(in) :: mu
cf2py integer dimension(nk),intent(in) :: k
cf2py double precision dimension(nmu),intent(out) :: gradlike
cf2py integer intent(hide),depend(x) :: n=len(x)
cf2py integer intent(hide),depend(mu) :: nmu=len(mu)
cf2py integer intent(hide),depend(k) :: nk=len(k)
cf2py threadsafe

      IMPLICIT NONE
      INTEGER n, i, nmu, nk, kt
      INTEGER x(n), k(nk)
      DOUBLE PRECISION mu(nmu), gradlike(nmu),grad, cdf
      DOUBLE PRECISION sumx, mut, infinity, sumfact, sumcdf
      DOUBLE PRECISION factln, gammq
      PARAMETER (infinity = 1.7976931348623157d308)


      mut = mu(1)
      kt = k(1)
      
      do i = 1, nk
        if (kt .LT. 0.0) return
      enddo
        
      do i = 1,n
        if (nmu .NE. 1) then
          mut = mu(i)
        endif
        if (nk .NE. 1) then
          kt = k(i)
        endif
        if (x(i) .LT. kt) return
        if (mut .LT. kt) return
      enddo
        
      mut = mu(1)
      kt = k(1)
      
      do i=1,n
        if (nmu .NE. 1) then
          mut = mu(i)
        endif
        
        if (nk .NE. 1) then
          kt = k(i)
        endif
    
        grad = x(i) / mut -1d0
        if (nmu .NE. 1) then
          gradlike(i) = grad
        else 
        	gradlike(1) = gradlike(1) + grad
        endif 
      enddo
      return
      END
     
      
      SUBROUTINE t(x,nu,n,nnu,like)

c Student's t log-likelihood function    

cf2py double precision dimension(n),intent(in) :: x
cf2py double precision dimension(nnu),intent(in) :: nu
cf2py double precision intent(out) :: like
cf2py integer intent(hide),depend(x) :: n=len(x)
cf2py integer intent(hide),depend(nu) :: nnu=len(nu)
cf2py threadsafe

      IMPLICIT NONE
      INTEGER n, i, nnu
      DOUBLE PRECISION x(n)
      DOUBLE PRECISION nu(nnu), like, infinity, nut
      PARAMETER (infinity = 1.7976931348623157d308)
      DOUBLE PRECISION gammln
      DOUBLE PRECISION PI
      PARAMETER (PI=3.141592653589793238462643d0)
      
      nut = nu(1)

      like = 0.0
      do i=1,n
        if (nnu .GT. 1) then
          nut = nu(i)
        endif
        
        if (nut .LE. 0.0) then
          like = -infinity
          RETURN
        endif
    
        like = like + gammln((nut+1.0)/2.0)
        like = like - 0.5*dlog(nut * PI) - gammln(nut/2.0)
        like = like - (nut+1)/2 * dlog(1 + (x(i)**2)/nut)
      enddo
      return
      END

<<<<<<< HEAD
      SUBROUTINE t_grad_x(x,nu,n,nnu,gradlikex)

c Student's t log-likelihood function    

cf2py double precision dimension(n),intent(in) :: x
cf2py double precision dimension(nnu),intent(in) :: nu
cf2py double precision dimension(n),intent(out) :: gradlikex
cf2py integer intent(hide),depend(x) :: n=len(x)
=======
      SUBROUTINE nct(x,mu,lam,nu,n,nmu,nlam,nnu,like)

c Non-central Student's t log-likelihood function    

cf2py double precision dimension(n),intent(in) :: x
cf2py double precision dimension(nmu),intent(in) :: mu
cf2py double precision dimension(nlam),intent(in) :: lam
cf2py double precision dimension(nnu),intent(in) :: nu
cf2py double precision intent(out) :: like
cf2py integer intent(hide),depend(x) :: n=len(x)
cf2py integer intent(hide),depend(mu) :: nmu=len(mu)
cf2py integer intent(hide),depend(lam) :: nlam=len(lam)
>>>>>>> 094a269b
cf2py integer intent(hide),depend(nu) :: nnu=len(nu)
cf2py threadsafe

      IMPLICIT NONE
<<<<<<< HEAD
      INTEGER n, i, nnu
      DOUBLE PRECISION x(n), nu(nnu), gradlikex(n),gradx, infinity, nut
=======
      INTEGER n, i, nnu, nmu, nlam
      DOUBLE PRECISION x(n)
      DOUBLE PRECISION nu(nnu), mu(nmu), lam(nlam), like, infinity
      DOUBLE PRECISION mut, lamt, nut
>>>>>>> 094a269b
      PARAMETER (infinity = 1.7976931348623157d308)
      DOUBLE PRECISION gammln
      DOUBLE PRECISION PI
      PARAMETER (PI=3.141592653589793238462643d0)
      
      nut = nu(1)
<<<<<<< HEAD

		do i =1,nnu
		  if (nu(i) .LE. 0.0) then
          	RETURN
          endif
		enddo
		
      gradx = 0.0 
      do i=1,n
        if (nnu .GT. 1) then
          nut = nu(i)
        endif
        
    	gradx = - (nut + 1) * x(i) / ( nut + x(i)**2)
    	if (nnu .GT. 1) then
    		gradlikex(i) = gradx
    	else
    		gradlikex(1) = gradlikex(1) + gradx
    	endif
      enddo
      return
      END
      
            SUBROUTINE t_grad_nu(x,nu,n,nnu,gradlikenu)

c Student's t log-likelihood function    

cf2py double precision dimension(n),intent(in) :: x
cf2py double precision dimension(nnu),intent(in) :: nu
cf2py double precision dimension(nnu),intent(out) :: gradlikenu
cf2py integer intent(hide),depend(x) :: n=len(x)
cf2py integer intent(hide),depend(nu) :: nnu=len(nu)
cf2py threadsafe

      IMPLICIT NONE
      INTEGER n, i, nnu
      double precision x(n)
      DOUBLE PRECISION nu(nnu), gradlikenu(nnu),gradnu, infinity, nut
      PARAMETER (infinity = 1.7976931348623157d308)
      DOUBLE PRECISION psi
      DOUBLE PRECISION PI
      PARAMETER (PI=3.141592653589793238462643d0)
      
      nut = nu(1)

		do i =1,nnu
		
		  if (nu(i) .LE. 0.0) then
          	RETURN
          endif
		enddo
		
      gradnu = 0.0 
      do i=1,n
=======
      mut = mu(1)
      lamt = lam(1)

      like = 0.0
      do i=1,n
        if (nmu .GT. 1) then
          mut = mu(i)
        endif
        if (nlam .GT. 1) then
          lamt = lam(i)
        endif
>>>>>>> 094a269b
        if (nnu .GT. 1) then
          nut = nu(i)
        endif
        
<<<<<<< HEAD
    	gradnu = psi((nut + 1d0)/2d0) * .5 - .5/nut - psi(nut/2d0) *.5  
    	gradnu = gradnu - .5 * dlog(1 + x(i)**2/nut)
    	gradnu = gradnu + ((nut + 1)/2) * x(i)**2/(nut**2+x(i)**2*nut) 

    	if (nnu .GT. 1) then
    		gradlikenu(i) = gradnu
    	else
    		gradlikenu(1) = gradlikenu(1) + gradnu
    	endif
      enddo
      return
      END
      
	  SUBROUTINE chi2_grad_nu(x,nu,n,nnu,gradlikenu)

cf2py double precision dimension(n),intent(in) :: x
cf2py double precision dimension(nnu),intent(in) :: nu
cf2py double precision dimension(nnu),intent(out) :: gradlikenu
cf2py integer intent(hide),depend(x) :: n=len(x)
cf2py integer intent(hide),depend(nu) :: nnu=len(nu)
cf2py threadsafe

      IMPLICIT NONE
      INTEGER n, i, nnu
      double precision x(n)
      DOUBLE PRECISION nu(nnu), gradlikenu(nnu),gradnu, infinity, nut
      PARAMETER (infinity = 1.7976931348623157d308)
      DOUBLE PRECISION psi
      DOUBLE PRECISION PI, C
      PARAMETER (PI=3.141592653589793238462643d0)
      PARAMETER (C = -0.34657359027997264d0)
      
      nut = nu(1)

		do i =1,nnu
		
		  if (nu(i) .LE. 0.0) then
          	RETURN
          endif
		enddo
		
      gradnu = 0.0 
      do i=1,n
        if (nnu .GT. 1) then
          nut = nu(i)
        endif
        
    	gradnu = C - psi(nut /2d0) + dlog(x(i))/2d0
    	if (nnu .GT. 1) then
    		gradlikenu(i) = gradnu
    	else
    		gradlikenu(1) = gradlikenu(1) + gradnu
    	endif
      enddo
      return
      END
=======
        if (nut .LE. 0.0) then
          like = -infinity
          RETURN
        endif
        if (lamt .LE. 0.0) then
          like = -infinity
          RETURN
        endif

        like = like + gammln((nut+1.0)/2.0)
        like = like - gammln(nut/2.0)
        like = like + 0.5*dlog(lamt) - 0.5*dlog(nut * PI)
        like = like - (nut+1)/2 * dlog(1 + (lamt*(x(i) - mut)**2)/nut)
      enddo
      return
      END

>>>>>>> 094a269b

      SUBROUTINE multinomial(x,n,p,nx,nn,np,k,like)

c Multinomial log-likelihood function     
c Updated 12/02/2007 DH. N-D still buggy.
c Fixed 22/11/2007 CF

cf2py integer intent(hide),depend(x) :: nx=shape(x,0)
cf2py integer intent(hide),depend(n) :: nn=shape(n,0)
cf2py integer intent(hide),depend(p) :: np=shape(p,0)
cf2py integer intent(hide),depend(x,p),check(k==shape(p,1)) :: k=shape(x,1)
cf2py intent(out) like      
cf2py threadsafe

      DOUBLE PRECISION like, factln, infinity, sump
      DOUBLE PRECISION p(np,k), p_tmp(k)
      INTEGER i,j,n(nn),n_tmp,sumx
      INTEGER x(nx,k)
      PARAMETER (infinity = 1.7976931348623157d308)


      like = 0.0
      n_tmp = n(1)
      do i=1,k
            p_tmp(i) = p(1,i)
      enddo
      do j=1,nx
        if (np .NE. 1) then
              do i=1,k
                    p_tmp(i) = p(j,i)
              enddo
        endif
        if (nn .NE. 1) n_tmp = n(j)
            
!       protect against negative n
        if (n_tmp .LT. 0) then
          like=-infinity
          RETURN
        endif
        
        sump = 0.0
        sumx = 0
        do i=1,k
            
!         protect against negative x or negative p
          if ((x(j,i) .LT. 0) .OR. (p_tmp(i).LT.0.0D0)) then
            like = -infinity
            RETURN
          endif

!         protect against zero p AND nonzero x
          if (p_tmp(i) .EQ. 0.0D0) then
              if (x(j,i) .GT. 0.0D0) then
                  like=-infinity
                  return
              end if
          else
             like = like + x(j,i)*dlog(p_tmp(i))
          end if
        
          like = like - factln(x(j,i))
          
          sump = sump + p_tmp(i)
          sumx = sumx + x(j,i)

        enddo
c This is to account for the kth term that is not passed!
c The kth term does get passed... we can check for consistency.
c But roundoff error ofter triggers a false alarm.

          if (sumx .NE. n_tmp) then
              like=-infinity
              return
          endif
         if ((sump .GT. 1.000001) .OR. (sump .LT. 0.999999)) then
             like=-infinity
             return
         endif
!         xk = n_tmp - sumx
!         pk = 1.0 - sump
!         print *,sump, pk, sumx, n_tmp, xk
!         if ((xk .LT. 0) .OR. (pk .LT. 0)) then
!           like = -infinity
!           RETURN
!         endif
!         like = like + (xk) * dlog(pk) 
!         like = like - factln(xk)
        like = like + factln(n_tmp)
      enddo
      RETURN
      END
      
      SUBROUTINE weibull(x,alpha,beta,n,nalpha,nbeta,like)

c Weibull log-likelihood function      
c UPDATED 1/16/07 AP

cf2py double precision dimension(n),intent(in) :: x
cf2py double precision dimension(nalpha),intent(in) :: alpha
cf2py double precision dimension(nbeta),intent(in) :: beta
cf2py double precision intent(out) :: like
cf2py integer intent(hide),depend(x) :: n=len(x)
cf2py integer intent(hide),depend(alpha) :: nalpha=len(alpha)
cf2py integer intent(hide),depend(beta) :: nbeta=len(beta)
cf2py threadsafe

      DOUBLE PRECISION x(n),alpha(nalpha),beta(nbeta)
      DOUBLE PRECISION like, alphat, betat
      INTEGER n,nalpha,nbeta,i
      DOUBLE PRECISION infinity
      PARAMETER (infinity = 1.7976931348623157d308)

      alphat = alpha(1)
      betat = beta(1)

      like = 0.0      
      do i=1,n
        if (nalpha .NE. 1) alphat = alpha(i)
        if (nbeta .NE. 1) betat = beta(i)
        if ((alphat .LE. 0.0) .OR. (betat .LE. 0.0)) then
          like=-infinity
          RETURN
        endif
        if (x(i) .LE. 0.0) then
          like=-infinity
          RETURN
        endif
            
c normalizing constant
        like = like + (dlog(alphat) - alphat*dlog(betat))
c kernel of distribution
        like = like + (alphat-1) * dlog(x(i))
        like = like - (x(i)/betat)**alphat
      enddo
      return
      END
      
      SUBROUTINE weibull_gx(x,alpha,beta,n,nalpha,nbeta,gradlike)
      
c Weibull log-likelihood function      
c UPDATED 1/16/07 AP

cf2py double precision dimension(n),intent(in) :: x
cf2py double precision dimension(nalpha),intent(in) :: alpha
cf2py double precision dimension(nbeta),intent(in) :: beta
cf2py double precision dimension(n), intent(out) :: gradlike
cf2py integer intent(hide),depend(x) :: n=len(x)
cf2py integer intent(hide),depend(alpha) :: nalpha=len(alpha)
cf2py integer intent(hide),depend(beta) :: nbeta=len(beta)
cf2py threadsafe

      DOUBLE PRECISION x(n),alpha(nalpha),beta(nbeta)
      DOUBLE PRECISION gradlike(n), alphat, betat
      INTEGER n,nalpha,nbeta,i
      DOUBLE PRECISION infinity
      PARAMETER (infinity = 1.7976931348623157d308)

      alphat = alpha(1)
      betat = beta(1)
	
	  do i=1,nalpha
        if (alpha(i) .LE. 0.0) return
      enddo
	  do i=1,nbeta
        if (beta(i) .LE. 0.0) return
      enddo
	  do i=1,n
        if (x(i) .LE. 0.0) return
      enddo
                 
      do i=1,n
        if (nalpha .NE. 1) alphat = alpha(i)
        if (nbeta .NE. 1) betat = beta(i)

            
		gradlike(i) =(alphat-1d0)/x(i)
     +-alphat*betat**(-alphat)*x(i)**(alphat-1d0)
      enddo
      return
      END
            SUBROUTINE weibull_ga(x,alpha,beta,n,nalpha,nbeta,gradlike)

c Weibull log-likelihood function      
c UPDATED 1/16/07 AP

cf2py double precision dimension(n),intent(in) :: x
cf2py double precision dimension(nalpha),intent(in) :: alpha
cf2py double precision dimension(nbeta),intent(in) :: beta
cf2py double precision dimension(nalpha), intent(out) :: gradlike
cf2py integer intent(hide),depend(x) :: n=len(x)
cf2py integer intent(hide),depend(alpha) :: nalpha=len(alpha)
cf2py integer intent(hide),depend(beta) :: nbeta=len(beta)
cf2py threadsafe

      DOUBLE PRECISION x(n),alpha(nalpha),beta(nbeta)
      DOUBLE PRECISION gradlike(nalpha), alphat, betat, glike
      INTEGER n,nalpha,nbeta,i
      DOUBLE PRECISION infinity
      PARAMETER (infinity = 1.7976931348623157d308)

      alphat = alpha(1)
      betat = beta(1)
	
	  do i=1,nalpha
        if (alpha(i) .LE. 0.0) return
      enddo
	  do i=1,nbeta
        if (beta(i) .LE. 0.0) return
      enddo
	  do i=1,n
        if (x(i) .LE. 0.0) return
      enddo
                 
      do i=1,n
        if (nalpha .NE. 1) alphat = alpha(i)
        if (nbeta .NE. 1) betat = beta(i)

            
		glike = 1d0/alphat+dlog(x(i))-dlog(betat)
     +-(x(i)/betat)**alphat*dlog(x(i)/betat)
		if (nalpha .NE. 1) then 
        	gradlike(i) = glike
        else
        	gradlike(1) = glike + gradlike(1)
        endif
      enddo
      return
      END

      SUBROUTINE weibull_gb(x,alpha,beta,n,nalpha,nbeta,gradlike)

c Weibull log-likelihood function      
c UPDATED 1/16/07 AP

cf2py double precision dimension(n),intent(in) :: x
cf2py double precision dimension(nalpha),intent(in) :: alpha
cf2py double precision dimension(nbeta),intent(in) :: beta
cf2py double precision dimension(nbeta), intent(out) :: gradlike
cf2py integer intent(hide),depend(x) :: n=len(x)
cf2py integer intent(hide),depend(alpha) :: nalpha=len(alpha)
cf2py integer intent(hide),depend(beta) :: nbeta=len(beta)
cf2py threadsafe

      DOUBLE PRECISION x(n),alpha(nalpha),beta(nbeta)
      DOUBLE PRECISION gradlike(nbeta), alphat, betat, glike
      INTEGER n,nalpha,nbeta,i
      DOUBLE PRECISION infinity
      PARAMETER (infinity = 1.7976931348623157d308)

      alphat = alpha(1)
      betat = beta(1)
	
	  do i=1,nalpha
        if (alpha(i) .LE. 0.0) return
      enddo
	  do i=1,nbeta
        if (beta(i) .LE. 0.0) return
      enddo
	  do i=1,n
        if (x(i) .LE. 0.0) return
      enddo
                 
      do i=1,n
        if (nalpha .NE. 1) alphat = alpha(i)
        if (nbeta .NE. 1) betat = beta(i)

            
		glike = -1d0/betat-(alphat-1d0)/betat+x(i)**alphat
     +*alphat*betat**(-alphat-1d0)
		if (nalpha .NE. 1) then 
        	gradlike(i) = glike
        else
        	gradlike(1) = glike + gradlike(1)
        endif
      enddo
      return
      END      
      SUBROUTINE logistic(x, mu, tau, n, nmu, ntau, like)

c Logistic log-likelihood function      

cf2py double precision dimension(n),intent(in) :: x
cf2py double precision dimension(nmu),intent(in) :: mu
cf2py double precision dimension(ntau),intent(in) :: tau
cf2py double precision intent(out) :: like
cf2py integer intent(hide),depend(x) :: n=len(x)
cf2py integer intent(hide),depend(mu,n),check(nmu==1||nmu==n) :: nmu=len(mu)
cf2py integer intent(hide),depend(tau,n),check(ntau==1||ntau==n) :: ntau=len(tau)
cf2py threadsafe

      IMPLICIT NONE
      INTEGER n,i,ntau,nmu
      DOUBLE PRECISION like
      DOUBLE PRECISION x(n),mu(nmu),tau(ntau)
      DOUBLE PRECISION mu_tmp, tau_tmp
      LOGICAL not_scalar_mu, not_scalar_tau
      DOUBLE PRECISION infinity
      PARAMETER (infinity = 1.7976931348623157d308)

      not_scalar_mu = (nmu .NE. 1)
      not_scalar_tau = (ntau .NE. 1)

      mu_tmp = mu(1)
      tau_tmp = tau(1)
      like = 0.0
      do i=1,n
        if (not_scalar_mu) mu_tmp=mu(i)
        if (not_scalar_tau) tau_tmp=tau(i)
        if (tau_tmp .LE. 0.0) then
          like = -infinity
          RETURN
        endif
        like = like + dlog(tau_tmp) - tau_tmp * (x(i)-mu_tmp)
        like = like - 2.0*dlog(1.0 + dexp(-tau_tmp * (x(i)-mu_tmp)))
      enddo
      return
      END
      
      
      SUBROUTINE normal(x,mu,tau,n,nmu, ntau, like)

c Normal log-likelihood function      

c Updated 26/01/2007 DH.

cf2py double precision dimension(n),intent(in) :: x
cf2py double precision dimension(nmu),intent(in) :: mu
cf2py double precision dimension(ntau),intent(in) :: tau
cf2py double precision intent(out) :: like
cf2py integer intent(hide),depend(x) :: n=len(x)
cf2py integer intent(hide),depend(mu,n),check(nmu==1||nmu==n) :: nmu=len(mu)
cf2py integer intent(hide),depend(tau,n),check(ntau==1||ntau==n) :: ntau=len(tau)
cf2py threadsafe

      IMPLICIT NONE
      INTEGER n,i,ntau,nmu
      DOUBLE PRECISION like
      DOUBLE PRECISION x(n),mu(nmu),tau(ntau)
      DOUBLE PRECISION mu_tmp, tau_tmp
      LOGICAL not_scalar_mu, not_scalar_tau
      DOUBLE PRECISION PI
      PARAMETER (PI=3.141592653589793238462643d0) 
      DOUBLE PRECISION infinity
      PARAMETER (infinity = 1.7976931348623157d308)

      not_scalar_mu = (nmu .NE. 1)
      not_scalar_tau = (ntau .NE. 1)

      mu_tmp = mu(1)
      tau_tmp = tau(1)
      like = 0.0
      do i=1,n
        if (not_scalar_mu) mu_tmp=mu(i)
        if (not_scalar_tau) tau_tmp=tau(i)
        if (tau_tmp .LE. 0.0) then
          like = -infinity
          RETURN
        endif
        like = like - 0.5 * tau_tmp * (x(i)-mu_tmp)**2
        like = like + 0.5*dlog(0.5*tau_tmp/PI)
      enddo
      return
      END

      SUBROUTINE normal_grad_tau(x,mu,tau,n,nmu, ntau, grad_tau_like)

c Normal log-likelihood function      

c Updated 26/01/2007 DH.

cf2py double precision dimension(n),intent(in) :: x
cf2py double precision dimension(nmu),intent(in) :: mu
cf2py double precision dimension(ntau),intent(in) :: tau
cf2py double precision dimension(ntau), intent(out) :: grad_tau_like
cf2py integer intent(hide),depend(x) :: n=len(x)
cf2py integer intent(hide),depend(mu,n),check(nmu==1||nmu==n) :: nmu=len(mu)
cf2py integer intent(hide),depend(tau,n),check(ntau==1||ntau==n) :: ntau=len(tau)
cf2py threadsafe

      IMPLICIT NONE
      INTEGER n,i,ntau,nmu
      DOUBLE PRECISION grad_tau_like(ntau)
      DOUBLE PRECISION x(n),mu(nmu),tau(ntau)
      DOUBLE PRECISION mu_tmp, tau_tmp,grad_tau
      LOGICAL not_scalar_mu, not_scalar_tau
      DOUBLE PRECISION PI
      PARAMETER (PI=3.141592653589793238462643d0) 
      DOUBLE PRECISION infinity
      PARAMETER (infinity = 1.7976931348623157d308)

      not_scalar_mu = (nmu .NE. 1)
      not_scalar_tau = (ntau .NE. 1)

      mu_tmp = mu(1)
      tau_tmp = tau(1)
	
	
	  do i = 1, ntau
	  	  if (tau(i) .LE. 0.0) then
          	RETURN
          endif
      enddo 
      
      do i=1,n
        if (not_scalar_mu) mu_tmp=mu(i)
        if (not_scalar_tau) tau_tmp=tau(i)
        
        grad_tau = 1.0 / (2 * tau_tmp) - .5 * (x(i) - mu_tmp)**2
        if (not_scalar_tau) then 
        	grad_tau_like(i) = grad_tau
        else
        	grad_tau_like(1) = grad_tau + grad_tau_like(1)
        endif
      enddo
      return
      END
      
      SUBROUTINE normal_grad_x(x,mu,tau,n,nmu, ntau, grad_x_like)

c Normal log-likelihood function      

c Updated 26/01/2007 DH.

cf2py double precision dimension(n),intent(in) :: x
cf2py double precision dimension(nmu),intent(in) :: mu
cf2py double precision dimension(ntau),intent(in) :: tau
cf2py integer intent(hide),depend(x) :: n=len(x)
cf2py integer intent(hide),depend(mu,n),check(nmu==1||nmu==n) :: nmu=len(mu)
cf2py integer intent(hide),depend(tau,n),check(ntau==1||ntau==n) :: ntau=len(tau)
cf2py double precision dimension(n), intent(out) :: grad_x_like
cf2py threadsafe

      IMPLICIT NONE
      INTEGER n,i,ntau,nmu
      DOUBLE PRECISION grad_x_like(n)
      DOUBLE PRECISION x(n),mu(nmu),tau(ntau)
      DOUBLE PRECISION mu_tmp, tau_tmp
      LOGICAL not_scalar_mu, not_scalar_tau
      DOUBLE PRECISION PI
      PARAMETER (PI=3.141592653589793238462643d0) 
      DOUBLE PRECISION infinity
      PARAMETER (infinity = 1.7976931348623157d308)

      not_scalar_mu = (nmu .NE. 1)
      not_scalar_tau = (ntau .NE. 1)

      mu_tmp = mu(1)
      tau_tmp = tau(1)
	
	
	  do i = 1, ntau
	  	  if (tau(i) .LE. 0.0) then
          	RETURN
          endif
      enddo 
      
      do i=1,n
        if (not_scalar_mu) mu_tmp=mu(i)
        if (not_scalar_tau) tau_tmp=tau(i)

        grad_x_like(i) = -(x(i) - mu_tmp) * tau_tmp
        
      enddo
      return
      END
      
            SUBROUTINE normal_grad_mu(x,mu,tau,n,nmu,ntau,gradmulike)

c Normal log-likelihood function      

c Updated 26/01/2007 DH.

cf2py double precision dimension(n),intent(in) :: x
cf2py double precision dimension(nmu),intent(in) :: mu
cf2py double precision dimension(ntau),intent(in) :: tau
cf2py integer intent(hide),depend(x) :: n=len(x)
cf2py integer intent(hide),depend(mu,n),check(nmu==1||nmu==n) :: nmu=len(mu)
cf2py integer intent(hide),depend(tau,n),check(ntau==1||ntau==n) :: ntau=len(tau)
cf2py double precision dimension(nmu), intent(out) :: gradmulike
cf2py threadsafe

      IMPLICIT NONE
      INTEGER n,i,ntau,nmu
      DOUBLE PRECISION gradmulike(nmu)
      DOUBLE PRECISION x(n),mu(nmu),tau(ntau)
      DOUBLE PRECISION mu_tmp, tau_tmp,grad_mu
      LOGICAL not_scalar_mu, not_scalar_tau
      DOUBLE PRECISION PI
      PARAMETER (PI=3.141592653589793238462643d0) 
      DOUBLE PRECISION infinity
      PARAMETER (infinity = 1.7976931348623157d308)

      not_scalar_mu = (nmu .NE. 1)
      not_scalar_tau = (ntau .NE. 1)

      mu_tmp = mu(1)
      tau_tmp = tau(1)
	
	
	  do i = 1, ntau
	  	  if (tau(i) .LE. 0.0) return
      enddo 
      
      do i=1,n
        if (not_scalar_mu) mu_tmp=mu(i)
        if (not_scalar_tau) tau_tmp=tau(i)

        grad_mu = (x(i) - mu_tmp) * tau_tmp
        
        if (not_scalar_mu) then 
        	gradmulike(i) = grad_mu
        else
        	gradmulike(1) = grad_mu + gradmulike(1)
        endif
      enddo
      return
      END


      SUBROUTINE hnormal(x,tau,n,ntau,like)

c Half-normal log-likelihood function    

c Updated 24/01/2007 DH.

cf2py double precision dimension(n),intent(in) :: x
cf2py double precision dimension(ntau),intent(in) :: tau
cf2py double precision intent(out) :: like
cf2py integer intent(hide),depend(x) :: n=len(x)
cf2py integer intent(hide),depend(tau,n),check(ntau==1 || ntau==n) :: ntau=len(tau)
cf2py threadsafe

      IMPLICIT NONE
      INTEGER n,i,ntau
      DOUBLE PRECISION like
      DOUBLE PRECISION x(n),tau(ntau),tau_tmp
      LOGICAL not_scalar_tau

      DOUBLE PRECISION PI
      PARAMETER (PI=3.141592653589793238462643d0) 
      DOUBLE PRECISION infinity
      PARAMETER (infinity = 1.7976931348623157d308)

      not_scalar_tau = (ntau .NE. 1)

      tau_tmp = tau(1)
      like = 0.0
      do i=1,n
        if (not_scalar_tau) tau_tmp = tau(i)
        if ((tau_tmp .LE. 0.0) .OR. (x(i) .LT. 0.0)) then
          like = -infinity
          RETURN
        endif
        like = like + 0.5 * (dlog(2. * tau_tmp / PI)) 
        like = like - (0.5 * x(i)**2 * tau_tmp)
      enddo
      return
      END

      SUBROUTINE hnormal_gradx(x,tau,n,ntau,gradlike)

c Half-normal log-likelihood function    

c Updated 24/01/2007 DH.

cf2py double precision dimension(n),intent(in) :: x
cf2py double precision dimension(ntau),intent(in) :: tau
cf2py double precision dimension(n),intent(out) :: gradlike
cf2py integer intent(hide),depend(x) :: n=len(x)
cf2py integer intent(hide),depend(tau,n),check(ntau==1 || ntau==n) :: ntau=len(tau)
cf2py threadsafe

      IMPLICIT NONE
      INTEGER n,i,ntau
      DOUBLE PRECISION gradlike(n), grad
      DOUBLE PRECISION x(n),tau(ntau),tau_tmp
      LOGICAL not_scalar_tau

      DOUBLE PRECISION PI
      PARAMETER (PI=3.141592653589793238462643d0) 
      DOUBLE PRECISION infinity
      PARAMETER (infinity = 1.7976931348623157d308)

      not_scalar_tau = (ntau .NE. 1)

      tau_tmp = tau(1)
      
      do i = 1, ntau
	  	  if (tau(i) .LE. 0.0) then
          	RETURN
          endif
      enddo 
      
      do i = 1, n
	  	  if (x(i) .LE. 0.0) then
          	RETURN
          endif
      enddo 
      
      do i=1,n
        if (not_scalar_tau) tau_tmp=tau(i)

        gradlike(i) = -x(i) * tau_tmp
        
      enddo
      return
      END
      
      
      SUBROUTINE hnormal_gradtau(x,tau,n,ntau,gradlike)

c Half-normal log-likelihood function    

c Updated 24/01/2007 DH.

cf2py double precision dimension(n),intent(in) :: x
cf2py double precision dimension(ntau),intent(in) :: tau
cf2py double precision dimension(ntau),intent(out) :: gradlike
cf2py integer intent(hide),depend(x) :: n=len(x)
cf2py integer intent(hide),depend(tau,n),check(ntau==1 || ntau==n) :: ntau=len(tau)
cf2py threadsafe

      IMPLICIT NONE
      INTEGER n,i,ntau
      DOUBLE PRECISION gradlike(ntau), grad
      DOUBLE PRECISION x(n),tau(ntau),tau_tmp
      LOGICAL not_scalar_tau

      DOUBLE PRECISION PI
      PARAMETER (PI=3.141592653589793238462643d0) 
      DOUBLE PRECISION infinity
      PARAMETER (infinity = 1.7976931348623157d308)

      not_scalar_tau = (ntau .NE. 1)

      tau_tmp = tau(1)
      
      do i = 1, ntau
	  	  if (tau(i) .LE. 0.0) then
          	RETURN
          endif
      enddo 
      
      do i = 1, n
	  	  if (x(i) .LE. 0.0) then
          	RETURN
          endif
      enddo 
      
      do i=1,n
        if (not_scalar_tau) tau_tmp=tau(i)
        
        grad = 1.0 / (2 * tau_tmp) - .5 * x(i)**2
        if (not_scalar_tau) then 
        	gradlike(i) = grad
        else
        	gradlike(1) = grad + gradlike(1)
        endif
      enddo
      return
      END


      SUBROUTINE lognormal(x,mu,tau,n,nmu,ntau,like)

c Log-normal log-likelihood function

c Updated 26/01/2007 DH.

cf2py double precision dimension(n),intent(in) :: x
cf2py double precision dimension(nmu),intent(in) :: mu
cf2py double precision dimension(ntau),intent(in) :: tau
cf2py double precision intent(out) :: like
cf2py integer intent(hide),depend(x) :: n=len(x)
cf2py integer intent(hide),depend(mu,n),check(nmu==1||nmu==n) :: nmu=len(mu)
cf2py integer intent(hide),depend(tau,n),check(ntau==1||ntau==n) :: ntau=len(tau)
cf2py threadsafe

      IMPLICIT NONE
      INTEGER n,i,ntau,nmu
      DOUBLE PRECISION like
      DOUBLE PRECISION x(n),mu(nmu),tau(ntau)
      DOUBLE PRECISION mu_tmp, tau_tmp
      LOGICAL not_scalar_mu, not_scalar_tau
      DOUBLE PRECISION PI
      PARAMETER (PI=3.141592653589793238462643d0) 
      DOUBLE PRECISION infinity
      PARAMETER (infinity = 1.7976931348623157d308)

      not_scalar_mu = (nmu .NE. 1)
      not_scalar_tau = (ntau .NE. 1)

      mu_tmp = mu(1)
      tau_tmp = tau(1)
      like = 0.0
      do i=1,n
        if (not_scalar_mu) mu_tmp=mu(i)
        if (not_scalar_tau) tau_tmp=tau(i)
        if ((tau_tmp .LE. 0.0).OR.(x(i) .LE. 0.0)) then
          like = -infinity
          RETURN
        endif            
        like = like + 0.5 * (dlog(tau_tmp) - dlog(2.0*PI)) 
        like = like - 0.5*tau_tmp*(dlog(x(i))-mu_tmp)**2 - dlog(x(i))
      enddo
      return
      END

      SUBROUTINE lognormal_gradx(x,mu,tau,n,nmu,ntau,gradlike)

c Log-normal log-likelihood function

c Updated 26/01/2007 DH.

cf2py double precision dimension(n),intent(in) :: x
cf2py double precision dimension(nmu),intent(in) :: mu
cf2py double precision dimension(ntau),intent(in) :: tau
cf2py double precision dimension(n), intent(out) :: gradlike
cf2py integer intent(hide),depend(x) :: n=len(x)
cf2py integer intent(hide),depend(mu,n),check(nmu==1||nmu==n) :: nmu=len(mu)
cf2py integer intent(hide),depend(tau,n),check(ntau==1||ntau==n) :: ntau=len(tau)
cf2py threadsafe

      IMPLICIT NONE
      INTEGER n,i,ntau,nmu
      DOUBLE PRECISION gradlike(n)
      DOUBLE PRECISION x(n),mu(nmu),tau(ntau)
      DOUBLE PRECISION mu_tmp, tau_tmp
      LOGICAL not_scalar_mu, not_scalar_tau
      DOUBLE PRECISION PI
      PARAMETER (PI=3.141592653589793238462643d0) 
      DOUBLE PRECISION infinity
      PARAMETER (infinity = 1.7976931348623157d308)

      not_scalar_mu = (nmu .NE. 1)
      not_scalar_tau = (ntau .NE. 1)

      mu_tmp = mu(1)
      tau_tmp = tau(1)
      
      do i=1,n
        if (x(i) .LE. 0.0) return
      enddo 
      do i=1,nmu
        if (mu(i) .LE. 0.0) return
      enddo 
      do i=1,ntau
        if (tau(i) .LE. 0.0) return
      enddo       
      
      do i=1,n
        if (not_scalar_mu) mu_tmp=mu(i)
        if (not_scalar_tau) tau_tmp=tau(i)
       
        gradlike(i) = - (1 + (dlog(x(i)) - mu_tmp) * tau_tmp)/x(i)
      enddo
      return
      END

	  SUBROUTINE lognormal_gradmu(x,mu,tau,n,nmu,ntau,gradlike)

c Log-normal log-likelihood function

c Updated 26/01/2007 DH.

cf2py double precision dimension(n),intent(in) :: x
cf2py double precision dimension(nmu),intent(in) :: mu
cf2py double precision dimension(ntau),intent(in) :: tau
cf2py double precision dimension(nmu), intent(out) :: gradlike
cf2py integer intent(hide),depend(x) :: n=len(x)
cf2py integer intent(hide),depend(mu,n),check(nmu==1||nmu==n) :: nmu=len(mu)
cf2py integer intent(hide),depend(tau,n),check(ntau==1||ntau==n) :: ntau=len(tau)
cf2py threadsafe

      IMPLICIT NONE
      INTEGER n,i,ntau,nmu
      DOUBLE PRECISION gradlike(nmu), glike
      DOUBLE PRECISION x(n),mu(nmu),tau(ntau)
      DOUBLE PRECISION mu_tmp, tau_tmp
      LOGICAL not_scalar_mu, not_scalar_tau
      DOUBLE PRECISION PI
      PARAMETER (PI=3.141592653589793238462643d0) 
      DOUBLE PRECISION infinity
      PARAMETER (infinity = 1.7976931348623157d308)

      not_scalar_mu = (nmu .NE. 1)
      not_scalar_tau = (ntau .NE. 1)

      mu_tmp = mu(1)
      tau_tmp = tau(1)
      
      do i=1,n
        if (x(i) .LE. 0.0) return
      enddo 
      do i=1,nmu
        if (mu(i) .LE. 0.0) return
      enddo 
      do i=1,ntau
        if (tau(i) .LE. 0.0) return
      enddo       
      
      do i=1,n
        if (not_scalar_mu) mu_tmp=mu(i)
        if (not_scalar_tau) tau_tmp=tau(i)
       
        glike = (dlog(x(i)) - mu_tmp) * tau_tmp
        if (not_scalar_mu) then 
        	gradlike(i) = glike
        else
        	gradlike(1) = glike + gradlike(1)
        end if
      enddo
      return
      END

	  SUBROUTINE lognormal_gradtau(x,mu,tau,n,nmu,ntau,gradlike)

c Log-normal log-likelihood function

c Updated 26/01/2007 DH.

cf2py double precision dimension(n),intent(in) :: x
cf2py double precision dimension(nmu),intent(in) :: mu
cf2py double precision dimension(ntau),intent(in) :: tau
cf2py double precision dimension(ntau), intent(out) :: gradlike
cf2py integer intent(hide),depend(x) :: n=len(x)
cf2py integer intent(hide),depend(mu,n),check(nmu==1||nmu==n) :: nmu=len(mu)
cf2py integer intent(hide),depend(tau,n),check(ntau==1||ntau==n) :: ntau=len(tau)
cf2py threadsafe

      IMPLICIT NONE
      INTEGER n,i,ntau,nmu
      DOUBLE PRECISION gradlike(ntau), glike
      DOUBLE PRECISION x(n),mu(nmu),tau(ntau)
      DOUBLE PRECISION mu_tmp, tau_tmp
      LOGICAL not_scalar_mu, not_scalar_tau
      DOUBLE PRECISION PI
      PARAMETER (PI=3.141592653589793238462643d0) 
      DOUBLE PRECISION infinity
      PARAMETER (infinity = 1.7976931348623157d308)

      not_scalar_mu = (nmu .NE. 1)
      not_scalar_tau = (ntau .NE. 1)

      mu_tmp = mu(1)
      tau_tmp = tau(1)
      
      do i=1,n
        if (x(i) .LE. 0.0) return
      enddo 
      do i=1,nmu
        if (mu(i) .LE. 0.0) return
      enddo 
      do i=1,ntau
        if (tau(i) .LE. 0.0) return
      enddo       
      
      do i=1,n
        if (not_scalar_mu) mu_tmp=mu(i)
        if (not_scalar_tau) tau_tmp=tau(i)
       
        glike = 1D0 /(2D0 * tau_tmp) - (dlog(x(i)) - mu_tmp)**2/2D0
        if (not_scalar_tau) then 
        	gradlike(i) = glike
        else
        	gradlike(1) = glike + gradlike(1)
        end if
      enddo
      return
      END
      SUBROUTINE arlognormal(x, mu, sigma, rho, beta, n, nmu, like)

C Autocorrelated lognormal loglikelihood.
C David Huard, June 2007

cf2py double precision dimension(n),intent(in) :: x
cf2py double precision dimension(nmu),intent(in) :: mu
cf2py double precision intent(in) :: sigma, rho, beta
cf2py double precision intent(out) :: like
cf2py integer intent(hide),depend(x) :: n=len(x)
cf2py integer intent(hide),depend(mu,n),check(nmu==1||nmu==n) :: nmu=len(mu)
cf2py threadsafe

      IMPLICIT NONE
      INTEGER n,i,nmu
      DOUBLE PRECISION like
      DOUBLE PRECISION x(n),mu(nmu),sigma, rho, beta
      DOUBLE PRECISION mu_tmp,logx(n),r(n),t1,t2,t3,t4,quad
      DOUBLE PRECISION PI
      PARAMETER (PI=3.141592653589793238462643d0) 
      DOUBLE PRECISION infinity
      PARAMETER (infinity = 1.7976931348623157d308)

      if ((abs(rho) > 1).OR.(sigma <= 0.0)) then 
        like = -infinity
        RETURN
      endif
    
      t1 = n/2. *dlog(2*pi)
      t2 = .5 * (dlog(beta) + 2*n*dlog(sigma) - dlog(1.-rho**2))

      t3 = 0.0
      mu_tmp = mu(1)
      do i=1,n
        if (x(i) <= 0.0) then
          like = -infinity
          RETURN 
        endif
        logx(i) = dlog(x(i))
        t3 = t3+logx(i)
        if (nmu .NE. 1) mu_tmp=mu(i)
        r(i) = logx(i) - mu_tmp
      enddo

      quad = 1.0/beta * (1.-rho**2)*r(1)**2
      do i=1,n-1
        quad = quad + (r(i+1) - rho*r(i))**2
      enddo

      t4 = .5 * quad/sigma**2
      like = -t1-t2-t3-t4
      END SUBROUTINE
    


      SUBROUTINE gev(x,xi,mu,sigma,n,nxi,nmu,nsigma,like)
C
C     COMPUTE THE LIKELIHOOD OF THE GENERALIZED EXTREME VALUE DISTRIBUTION.
C
Cf2py double precision dimension(n), intent(in):: x
Cf2py double precision dimension(nxi), intent(in):: xi
Cf2py double precision dimension(nmu), intent(in):: mu
Cf2py double precision dimension(nsigma), intent(in):: sigma
Cf2py integer intent(hide), depend(x) :: n=len(x)
Cf2py integer intent(hide), depend(xi,n),check(nxi==1||nxi==n) :: nxi=len(xi)
Cf2py integer intent(hide), depend(mu,n),check(nmu==1||nmu==n) :: nmu=len(mu)
Cf2py integer intent(hide), depend(sigma,n),check(nsigma==1||nsigma==n) :: nsigma=len(sigma)
Cf2py double precision intent(out):: like

      INTEGER n, nmu, nxi, nsigma, i
      DOUBLE PRECISION x(n), xi(nxi), mu(nmu), sigma(nsigma), like
      DOUBLE PRECISION Z(N), EX(N), PEX(N)
      DOUBLE PRECISION XI_tmp, SIGMA_tmp
      DOUBLE PRECISION infinity
      PARAMETER (infinity = 1.7976931348623157d308)

      CALL standardize(x,mu,sigma,n,nmu,nsigma,z)

      xi_tmp = xi(1)
      sigma_tmp = sigma(1)
      LIKE = 0.0
      DO I=1,N
        if (nxi .NE. 1) xi_tmp = xi(i)
        if (nsigma .NE. 1) sigma_tmp = sigma(i)          
        IF (ABS(xi_tmp) .LT. 10.**(-5.)) THEN
          LIKE = LIKE - Z(I) - dexp(-Z(I)) - dlog(sigma_tmp)
        ELSE 
          EX(I) = 1. + xi_tmp*z(i)
          IF (EX(I) .LT. 0.) THEN
            LIKE = -infinity
            RETURN
          ENDIF
          PEX(I) = EX(I)**(-1./xi_tmp)  
          LIKE = LIKE - dlog(sigma_tmp) - PEX(I) 
          LIKE = LIKE - (1./xi_tmp +1.)* dlog(EX(I))
        ENDIF
      ENDDO

      end subroutine gev    


      SUBROUTINE gev_ppf(q,xi,n,nxi,ppf)
C
C     COMPUTE THE Percentile Point function (PPF) OF THE 
C     GENERALIZED EXTREME VALUE DISTRIBUTION.
C
C Created 29/01/2007 DH.
C
Cf2py double precision dimension(n), intent(in):: q
Cf2py double precision dimension(nxi), intent(in):: xi
Cf2py integer intent(hide), depend(q)::n=len(q)
Cf2py integer intent(hide), depend(xi,n),check(nxi==1 || nxi==n) :: nxi=len(xi)
Cf2py double precision dimension(n), intent(out):: ppf

      IMPLICIT NONE
      INTEGER n,nxi,i
      DOUBLE PRECISION q(n), xi(nxi), ppf(n)
      DOUBLE PRECISION xi_tmp

      xi_tmp = xi(1)
      do i=1,n
        if (nxi .NE. 1) xi_tmp= xi(i)
        IF (ABS(xi_tmp) .LT. 10.**(-5.)) THEN
          ppf(i) = -dlog(-dlog(q(i)))
        ELSE
          ppf(i) = 1./xi_tmp * ( (-dlog(q(i)))**(-xi_tmp) -1. )
        ENDIF
      enddo
      return 
      END SUBROUTINE gev_ppf




      SUBROUTINE gamma(x,alpha,beta,n,na,nb,like)

c Gamma log-likelihood function      

c Updated 19/01/2007 DH.

cf2py double precision dimension(n),intent(in) :: x
cf2py double precision dimension(na),intent(in) :: alpha
cf2py double precision dimension(nb),intent(in) :: beta
cf2py double precision intent(out) :: like
cf2py integer intent(hide),depend(x) :: n=len(x)
cf2py integer intent(hide),depend(alpha),check(na==1 || na==len(x)) :: na=len(alpha)
cf2py integer intent(hide),depend(beta),check(nb==1 || nb==len(x)) :: nb=len(beta)
cf2py threadsafe


      INTEGER i,n,na,nb
      DOUBLE PRECISION like
      DOUBLE PRECISION x(n),alpha(na),beta(nb)
      DOUBLE PRECISION beta_tmp, alpha_tmp
      LOGICAL not_scalar_a, not_scalar_b
      DOUBLE PRECISION gammln
      DOUBLE PRECISION infinity
      PARAMETER (infinity = 1.7976931348623157d308)

      not_scalar_a = (na .NE. 1)
      not_scalar_b = (nb .NE. 1)

      alpha_tmp = alpha(1)
      beta_tmp = beta(1)
      like = 0.0
      do i=1,n
        if (not_scalar_a) alpha_tmp = alpha(i)
        if (not_scalar_b) beta_tmp = beta(i)
        if ((x(i) .LT. 0.0) .OR. (alpha_tmp .LE. 0.0) .OR. 
     +(beta_tmp .LE. 0.0)) then
          like = -infinity
          RETURN
        endif
        if (x(i).EQ.0.0) then

            if (alpha_tmp.EQ.1.0) then
                like = like + beta_tmp
            else if (alpha_tmp.LT.1.0) then
                like = infinity
                RETURN
            else
                like = -infinity
                RETURN
            end if
        else            
            like = like - gammln(alpha_tmp) + alpha_tmp*dlog(beta_tmp)
            like = like + (alpha_tmp - 1.0)*dlog(x(i)) - beta_tmp*x(i)
        end if
      enddo     

      return
      END

      SUBROUTINE gamma_grad_x(x,alpha,beta,n,na,nb,gradxlike)

c Gamma log-likelihood gradient function wrt x     

c Updated 19/01/2007 DH.

cf2py double precision dimension(n),intent(in) :: x
cf2py double precision dimension(na),intent(in) :: alpha
cf2py double precision dimension(nb),intent(in) :: beta
cf2py integer intent(hide),depend(x) :: n=len(x)
cf2py integer intent(hide),depend(alpha),check(na==1 || na==len(x)) :: na=len(alpha)
cf2py integer intent(hide),depend(beta),check(nb==1 || nb==len(x)) :: nb=len(beta)
cf2py double precision dimension(n),intent(out) :: gradxlike
cf2py threadsafe


      INTEGER i,n,na,nb

      DOUBLE PRECISION x(n),alpha(na),beta(nb)
      double precision gradxlike(n)
      DOUBLE PRECISION beta_tmp, alpha_tmp
      LOGICAL not_scalar_a, not_scalar_b
      DOUBLE PRECISION gammln
      DOUBLE PRECISION infinity
      PARAMETER (infinity = 1.7976931348623157d308)

      not_scalar_a = (na .NE. 1)
      not_scalar_b = (nb .NE. 1)

      alpha_tmp = alpha(1)
      beta_tmp = beta(1)
      
      do i = 1, n
      	if (x(i) .LT. 0.0) return 
      enddo
      
      do i=1,na
        if  (alpha(i) .LE. 0.0) RETURN
      enddo
      
      do i=1,nb
        if  (beta(i) .LE. 0.0) RETURN
      enddo      
      
      do i=1,n
        if (not_scalar_a) alpha_tmp = alpha(i)
        if (not_scalar_b) beta_tmp = beta(i)
        
        if (x(i).EQ.0.0) then
			if (alpha_tmp .EQ. 1.0) then 
				gradxlike(i) = -beta_tmp
			else
c might be a better way to handle this, but this will do for now
				gradxlike(i) = 0
			end if 
        else            
            gradxlike(i) = (alpha_tmp - 1.0)/x(i) - beta_tmp
        end if
      enddo     

      return
      END
      
      SUBROUTINE gamma_grad_alpha(x,alpha,beta,n,na,nb,gradalphalike)

c Gamma log-likelihood gradient function wrt alpha      

c Updated 19/01/2007 DH.

cf2py double precision dimension(n),intent(in) :: x
cf2py double precision dimension(na),intent(in) :: alpha
cf2py double precision dimension(nb),intent(in) :: beta
cf2py integer intent(hide),depend(x) :: n=len(x)
cf2py integer intent(hide),depend(alpha),check(na==1 || na==len(x)) :: na=len(alpha)
cf2py integer intent(hide),depend(beta),check(nb==1 || nb==len(x)) :: nb=len(beta)
cf2py double precision dimension(na),intent(out) :: gradalphalike
cf2py threadsafe


      INTEGER i,n,na,nb
      DOUBLE PRECISION x(n),alpha(na),beta(nb)
      double precision gradalphalike(na)
      double precision gradalpha
      DOUBLE PRECISION beta_tmp, alpha_tmp
      LOGICAL not_scalar_a, not_scalar_b
      DOUBLE PRECISION gammln
      DOUBLE PRECISION infinity
      PARAMETER (infinity = 1.7976931348623157d308)

      not_scalar_a = (na .NE. 1)
      not_scalar_b = (nb .NE. 1)

      alpha_tmp = alpha(1)
      beta_tmp = beta(1)

      
      do i = 1, n
      	if (x(i) .LT. 0.0) return 
      enddo
      
      do i=1,na
        if  (alpha(i) .LE. 0.0) RETURN
      enddo
      
      do i=1,nb
        if  (beta(i) .LE. 0.0) RETURN
      enddo      
      
      do i=1,n
        if (not_scalar_a) alpha_tmp = alpha(i)
        if (not_scalar_b) beta_tmp = beta(i)
        
        if (x(i) .EQ. 0.0) then
				gradalpha = -infinity
        else            
            gradalpha = dlog(x(i)) - psi(alpha_tmp) + dlog(beta_tmp)
        end if
        
        if (not_scalar_a) then 
        	gradalphalike(i) = gradalpha
        else
        	gradalphalike(1) = gradalpha + gradalphalike(1)
        end if
      enddo     

      return
      END
      
      SUBROUTINE gamma_grad_beta(x,alpha,beta,n,na,nb,gradbetalike)

c Gamma log-likelihood gradient function wrt beta      

c Updated 19/01/2007 DH.

cf2py double precision dimension(n),intent(in) :: x
cf2py double precision dimension(na),intent(in) :: alpha
cf2py double precision dimension(nb),intent(in) :: beta
cf2py integer intent(hide),depend(x) :: n=len(x)
cf2py integer intent(hide),depend(alpha),check(na==1 || na==len(x)) :: na=len(alpha)
cf2py integer intent(hide),depend(beta),check(nb==1 || nb==len(x)) :: nb=len(beta)
cf2py double precision dimension(nb),intent(out) :: gradbetalike
cf2py threadsafe


      INTEGER i,n,na,nb
      DOUBLE PRECISION x(n),alpha(na),beta(nb)
      double precision gradbetalike(nb)
      double precision gradbeta
      DOUBLE PRECISION beta_tmp, alpha_tmp
      LOGICAL not_scalar_a, not_scalar_b
      DOUBLE PRECISION gammln
      DOUBLE PRECISION infinity
      PARAMETER (infinity = 1.7976931348623157d308)

      not_scalar_a = (na .NE. 1)
      not_scalar_b = (nb .NE. 1)

      alpha_tmp = alpha(1)
      beta_tmp = beta(1)
      
      do i = 1, n
      	if (x(i) .LT. 0.0) return 
      enddo
      
      do i=1,na
        if  (alpha(i) .LE. 0.0) RETURN
      enddo
      
      do i=1,nb
        if  (beta(i) .LE. 0.0) RETURN
      enddo      
      
      do i=1,n
        if (not_scalar_a) alpha_tmp = alpha(i)
        if (not_scalar_b) beta_tmp = beta(i)
        
        if (beta_tmp .EQ. 0.0) then
				gradbeta = infinity
        else            
            gradbeta = -x(i) + alpha_tmp/beta_tmp
        end if
        
        if (not_scalar_b) then 
        	gradbetalike(i) = gradbeta
        else
        	gradbetalike(1) = gradbeta + gradbetalike(1)
        end if
      enddo     

      return
      END

      SUBROUTINE igamma(x,alpha,beta,n,na,nb,like)

c Inverse gamma log-likelihood function      

c Updated 26/01/2007 DH.

cf2py double precision dimension(n),intent(in) :: x
cf2py double precision dimension(na),intent(in) :: alpha
cf2py double precision dimension(nb),intent(in) :: beta
cf2py double precision intent(out) :: like
cf2py integer intent(hide),depend(x) :: n=len(x)
cf2py integer intent(hide),depend(alpha,n),check(na==1||na==n) :: na=len(alpha)
cf2py integer intent(hide),depend(beta,n),check(nb==1||nb==n) :: nb=len(beta)
cf2py threadsafe

      IMPLICIT NONE
      INTEGER i,n,na,nb
      DOUBLE PRECISION like
      DOUBLE PRECISION x(n),alpha(na),beta(nb)
      DOUBLE PRECISION alpha_tmp, beta_tmp
      DOUBLE PRECISION gammln
      DOUBLE PRECISION infinity
      PARAMETER (infinity = 1.7976931348623157d308)

      alpha_tmp=alpha(1)
      beta_tmp=beta(1)
      like = 0.0D0
      do i=1,n
        if (na .NE. 1) alpha_tmp=alpha(i)
        if (nb .NE. 1) beta_tmp=beta(i)
        if ((alpha_tmp .LT. 0.0) .OR. (beta_tmp .LT. 0.0)) then
          like = -infinity
          RETURN
        endif
        if ((x(i) .LE. 0.0).OR.(alpha_tmp.LE.0.0).OR.
     +       (beta_tmp.LE.0.0)) then
          like = -infinity
          RETURN
        endif
        like = like - gammln(alpha_tmp) + alpha_tmp*dlog(beta_tmp)
        like = like - (alpha_tmp+1.0D0)*dlog(x(i)) - 1.0D0*beta_tmp/x(i)
      enddo

      return
      END

	  SUBROUTINE igamma_grad_x(x,alpha,beta,n,na,nb,gradxlike)

c Gamma log-likelihood gradient function wrt x     

c Updated 19/01/2007 DH.

cf2py double precision dimension(n),intent(in) :: x
cf2py double precision dimension(na),intent(in) :: alpha
cf2py double precision dimension(nb),intent(in) :: beta
cf2py integer intent(hide),depend(x) :: n=len(x)
cf2py integer intent(hide),depend(alpha),check(na==1 || na==len(x)) :: na=len(alpha)
cf2py integer intent(hide),depend(beta),check(nb==1 || nb==len(x)) :: nb=len(beta)
cf2py double precision dimension(n),intent(out) :: gradxlike
cf2py threadsafe


      INTEGER i,n,na,nb

      DOUBLE PRECISION x(n),alpha(na),beta(nb)
      double precision gradxlike(n)
      DOUBLE PRECISION beta_tmp, alpha_tmp
      LOGICAL not_scalar_a, not_scalar_b
      DOUBLE PRECISION gammln
      DOUBLE PRECISION infinity
      PARAMETER (infinity = 1.7976931348623157d308)

      not_scalar_a = (na .NE. 1)
      not_scalar_b = (nb .NE. 1)

      alpha_tmp = alpha(1)
      beta_tmp = beta(1)
      
      do i = 1, n
      	if (x(i) .LE. 0.0) return 
      enddo
      
      do i=1,na
        if  (alpha(i) .LE. 0.0) RETURN
      enddo
      
      do i=1,nb
        if  (beta(i) .LE. 0.0) RETURN
      enddo      
      
      do i=1,n
        if (not_scalar_a) alpha_tmp = alpha(i)
        if (not_scalar_b) beta_tmp = beta(i)
        
         
        gradxlike(i) = -(alpha_tmp + 1.0)/x(i) + beta_tmp/x(i)**2

      enddo     

      return
      END
      
      SUBROUTINE igamma_grad_alpha(x,alpha,beta,n,na,nb,gradalphalike)

c Gamma log-likelihood gradient function wrt alpha      

c Updated 19/01/2007 DH.

cf2py double precision dimension(n),intent(in) :: x
cf2py double precision dimension(na),intent(in) :: alpha
cf2py double precision dimension(nb),intent(in) :: beta
cf2py integer intent(hide),depend(x) :: n=len(x)
cf2py integer intent(hide),depend(alpha),check(na==1 || na==len(x)) :: na=len(alpha)
cf2py integer intent(hide),depend(beta),check(nb==1 || nb==len(x)) :: nb=len(beta)
cf2py double precision dimension(na),intent(out) :: gradalphalike
cf2py threadsafe


      INTEGER i,n,na,nb
      DOUBLE PRECISION x(n),alpha(na),beta(nb)
      double precision gradalphalike(na)
      double precision gradalpha
      DOUBLE PRECISION beta_tmp, alpha_tmp
      LOGICAL not_scalar_a, not_scalar_b
      DOUBLE PRECISION gammln
      DOUBLE PRECISION infinity
      PARAMETER (infinity = 1.7976931348623157d308)

      not_scalar_a = (na .NE. 1)
      not_scalar_b = (nb .NE. 1)

      alpha_tmp = alpha(1)
      beta_tmp = beta(1)

      
      do i = 1, n
      	if (x(i) .LE. 0.0) return 
      enddo
      
      do i=1,na
        if  (alpha(i) .LE. 0.0) RETURN
      enddo
      
      do i=1,nb
        if  (beta(i) .LE. 0.0) RETURN
      enddo      
      
      do i=1,n
        if (not_scalar_a) alpha_tmp = alpha(i)
        if (not_scalar_b) beta_tmp = beta(i)
        
         
        gradalpha = -dlog(x(i)) - psi(alpha_tmp) + dlog(beta_tmp)
        
        if (not_scalar_a) then 
        	gradalphalike(i) = gradalpha
        else
        	gradalphalike(1) = gradalpha + gradalphalike(1)
        end if
      enddo     

      return
      END
      
      SUBROUTINE igamma_grad_beta(x,alpha,beta,n,na,nb,gradbetalike)

c Gamma log-likelihood gradient function wrt beta      

c Updated 19/01/2007 DH.

cf2py double precision dimension(n),intent(in) :: x
cf2py double precision dimension(na),intent(in) :: alpha
cf2py double precision dimension(nb),intent(in) :: beta
cf2py integer intent(hide),depend(x) :: n=len(x)
cf2py integer intent(hide),depend(alpha),check(na==1 || na==len(x)) :: na=len(alpha)
cf2py integer intent(hide),depend(beta),check(nb==1 || nb==len(x)) :: nb=len(beta)
cf2py double precision dimension(nb),intent(out) :: gradbetalike
cf2py threadsafe


      INTEGER i,n,na,nb
      DOUBLE PRECISION x(n),alpha(na),beta(nb)
      double precision gradbetalike(nb)
      double precision gradbeta
      DOUBLE PRECISION beta_tmp, alpha_tmp
      LOGICAL not_scalar_a, not_scalar_b
      DOUBLE PRECISION gammln
      DOUBLE PRECISION infinity
      PARAMETER (infinity = 1.7976931348623157d308)

      not_scalar_a = (na .NE. 1)
      not_scalar_b = (nb .NE. 1)

      alpha_tmp = alpha(1)
      beta_tmp = beta(1)
      
      do i = 1, n
      	if (x(i) .LE. 0.0) return 
      enddo
      
      do i=1,na
        if  (alpha(i) .LE. 0.0) RETURN
      enddo
      
      do i=1,nb
        if  (beta(i) .LE. 0.0) RETURN
      enddo      
      
      do i=1,n
        if (not_scalar_a) alpha_tmp = alpha(i)
        if (not_scalar_b) beta_tmp = beta(i)
       
        gradbeta = alpha_tmp/beta_tmp - 1d0/x(i)
        
        if (not_scalar_a) then 
        	gradbetalike(i) = gradbeta
        else
        	gradbetalike(1) = gradbeta + gradbetalike(1)
        end if
      enddo     

      return
      END

      SUBROUTINE hyperg(x,draws,success,total,n,nd,ns,nt,like)

c Hypergeometric log-likelihood function
c Updated 5/02/07, DH. Changed variable names. 

c Distribution models the probability of drawing x successes in a 
c given number of draws, knowing the population composition (success, failures).
c where failures = total - success

cf2py integer dimension(n),intent(in) :: x
cf2py integer dimension(nd),intent(in) :: draws
cf2py integer dimension(ns),intent(in) :: success
cf2py integer dimension(nt),intent(in) :: total
cf2py integer intent(hide),depend(x) :: n=len(x)
cf2py integer intent(hide),depend(draws,n),check(nd==1||nd==n) :: nd=len(draws)
cf2py integer intent(hide),depend(success,n),check(ns==1||ns==n) :: ns=len(success)
cf2py integer intent(hide),depend(total,n),check(nt==1||nt==n) :: nt=len(total)
cf2py double precision intent(out) :: like
cf2py threadsafe

      IMPLICIT NONE
      INTEGER i,n,nd,ns,nt
      INTEGER x(n),draws(nd), success(ns),total(nt)
      INTEGER draws_tmp, s_tmp, t_tmp
      DOUBLE PRECISION like, combinationln
      DOUBLE PRECISION infinity
      PARAMETER (infinity = 1.7976931348623157d308)

c      CALL constrain(d,x,total,allow_equal=1)
c      CALL constrain(red,x,total,allow_equal=1)
c      CALL constrain(x, 0, d, allow_equal=1)

      draws_tmp = draws(1)
      s_tmp = success(1)
      t_tmp = total(1)
      
!       print *,draws,success,total

      like = 0.0
      do i=1,n
c Combinations of x red balls
        if (nd .NE. 1) draws_tmp = draws(i)
        if (ns .NE. 1) s_tmp = success(i)
        if (nt .NE. 1) t_tmp = total(i)
        if ((draws_tmp .LE. 0) .OR. (s_tmp .LT. 0)) then
          like = -infinity
          RETURN
        endif
        if (t_tmp .LE. 0) then
          like = -infinity
          RETURN
        endif
        if (x(i) .LT. MAX(0, draws_tmp - t_tmp + s_tmp)) then
          like = -infinity
          RETURN
        else if (x(i) .GT. MIN(draws_tmp, s_tmp)) then
          like = -infinity
          RETURN
        endif
c        like = like + combinationln(t_tmp-s_tmp, x(i))
c        like = like + combinationln(s_tmp,draws_tmp-x(i))
        like = like + combinationln(t_tmp-s_tmp, draws_tmp-x(i))
        like = like + combinationln(s_tmp, x(i))
        like = like - combinationln(t_tmp, draws_tmp)
      enddo
      return
      END


      SUBROUTINE geometric(x,p,n,np,like)

c Geometric log-likelihood

c Created 29/01/2007 DH.

cf2py integer dimension(n),intent(in) :: x
cf2py double precision dimension(np),intent(in) :: p
cf2py integer intent(hide),depend(x) :: n=len(x)
cf2py integer intent(hide),depend(p,n),check(np==1 || np==n) :: np=len(p)
cf2py double precision intent(out) :: like      
cf2py threadsafe

      IMPLICIT NONE
      INTEGER n,np,i
      INTEGER x(n)
      DOUBLE PRECISION p(np), p_tmp
      DOUBLE PRECISION like
      DOUBLE PRECISION infinity
      PARAMETER (infinity = 1.7976931348623157d308)
      

      p_tmp = p(1)
      like = 0.0
      do i=1, n
        if (np .NE. 1) p_tmp = p(i)
        if ((p_tmp .LE. 0.0) .OR. (p_tmp .GE. 1.0)) then
          like = -infinity
          RETURN
        endif
        if (x(i) .LT. 1) then
          like = -infinity
          RETURN
        endif            
        like = like + dlog(p_tmp) + (x(i)-1)* dlog(1.0D0-p_tmp)
      enddo
      return
      END SUBROUTINE geometric

      SUBROUTINE geometric_gp(x,p,n,np,gradlike)

c Geometric log-likelihood

c Created 29/01/2007 DH.

cf2py integer dimension(n),intent(in) :: x
cf2py double precision dimension(np),intent(in) :: p
cf2py integer intent(hide),depend(x) :: n=len(x)
cf2py integer intent(hide),depend(p,n),check(np==1 || np==n) :: np=len(p)
cf2py double precision dimension(np), intent(out) :: gradlike      
cf2py threadsafe

      IMPLICIT NONE
      INTEGER n,np,i
      INTEGER x(n)
      DOUBLE PRECISION p(np), p_tmp
      DOUBLE PRECISION gradlike(np), grad
      DOUBLE PRECISION infinity
      PARAMETER (infinity = 1.7976931348623157d308)
      

      p_tmp = p(1)
      do i=1, np
		  if ((p(i) .LE. 0.0) .OR. (p(i) .GE. 1.0)) return
	  enddo
      
      do i=1, n
      	if (x(i) .LT. 1) return
      enddo

      do i=1, n
        if (np .NE. 1) p_tmp = p(i)
          
        grad = - (x(i) - 1)/(1 - p_tmp) + 1d0 / p_tmp
        
        if (np .NE. 1) then 
        	gradlike(i) = grad
        else
        	gradlike(1) = grad + gradlike(1)
        end if
      enddo
      return
      END SUBROUTINE


!       SUBROUTINE dirichlet(x,theta,nx,nt,k,like)
! 
! c Dirichlet log-likelihood function     
! 
! cf2py integer intent(hide),depend(x) :: nx=shape(x,0)
! cf2py integer intent(hide),depend(theta) :: nt=shape(theta,0)
! cf2py integer intent(hide),depend(x,theta),check(k==shape(theta,1)) :: k=shape(x,1)
! cf2py intent(out) like      
! 
!       IMPLICIT NONE
!       INTEGER i,j,k,nx,nt
!       DOUBLE PRECISION like,sumt,sumx
!       DOUBLE PRECISION x(nx,k),theta(nt,k)
!       DOUBLE PRECISION t_tmp(k)
!       DOUBLE PRECISION gammln
!       DOUBLE PRECISION infinity
!       PARAMETER (infinity = 1.7976931348623157d308)
! 
! 
!       like = 0.0D0
!       do i=1,k
!             t_tmp(i) = theta(1,i)
!       enddo
!       do j=1,nx
!         if (nt .NE. 1) then
!               do i=1,k
!                     t_tmp(i) = theta(j,i)
!               enddo
!         endif
! 
!         sumt = 0.0D0
!         sumx = 0.0D0
!         
!         do i=1,k
! !         protect against non-positive x or theta
!           if ((x(j,i) .LE. 0.0D0) .OR. (t_tmp(i) .LE. 0.0D0)) then
!             like = -infinity
!             RETURN
!           endif
!           
!           like = like + (t_tmp(i)-1.0D0)*dlog(x(j,i))
!           like = like - gammln(t_tmp(i))
!           
!           sumt = sumt + t_tmp(i)
!           sumx = sumx + x(j,i)
!           
!         enddo
! !       make sure x sums approximately to unity
!         if ((sumx .GT. 1.000001) .OR. (sumx .LT. 0.999999)) then
!           like=-infinity
!           return
!         endif
!         like = like + gammln(sumt)
!       enddo
!       RETURN
!       END SUBROUTINE dirichlet
      
      
      SUBROUTINE dirichlet(x,theta,nx,nt,k,like)

c Dirichlet log-likelihood function with k-1 elements

cf2py integer intent(hide),depend(x) :: nx=shape(x,0)
cf2py integer intent(hide),depend(theta) :: nt=shape(theta,0)
cf2py integer intent(hide),depend(x,theta) :: k=shape(theta,1)
cf2py intent(out) like      
cf2py threadsafe

      IMPLICIT NONE
      INTEGER i,j,k,nx,nt
      DOUBLE PRECISION like,sumt,sumx
      DOUBLE PRECISION x(nx,k-1),theta(nt,k)
      DOUBLE PRECISION t_tmp(k)
      DOUBLE PRECISION gammln
      DOUBLE PRECISION infinity
      PARAMETER (infinity = 1.7976931348623157d308)


      like = 0.0D0
      do i=1,k
            t_tmp(i) = theta(1,i)
      enddo
      do j=1,nx
        if (nt .NE. 1) then
              do i=1,k
                    t_tmp(i) = theta(j,i)
              enddo
        endif

        sumt = 0.0D0
        sumx = 0.0D0
        
        do i=1,k-1
!         protect against non-positive x or theta
          if ((x(j,i) .LE. 0.0D0) .OR. (t_tmp(i).LE.0.0D0)) then
            like = -infinity
            RETURN
          endif
          
          like = like + (t_tmp(i)-1.0D0)*dlog(x(j,i))
          like = like - gammln(t_tmp(i))
          
          sumt = sumt + t_tmp(i)
          sumx = sumx + x(j,i)
          
        enddo
!       implicit kth term
        like = like + (t_tmp(k)-1.0D0)*dlog(1.0D0-sumx)
        like = like - gammln(t_tmp(k))
        sumt = sumt + t_tmp(k)
        if (sumx .GT. 1.0D0) then
            like = -infinity
            RETURN
          endif
        like = like + gammln(sumt)
      enddo
      RETURN
      END SUBROUTINE dirichlet


      SUBROUTINE cauchy(x,alpha,beta,nx, na, nb,like)

c Cauchy log-likelihood function      

c UPDATED 17/01/2007 DH. 

cf2py double precision dimension(nx),intent(in) :: x
cf2py double precision dimension(na),intent(in) :: alpha
cf2py double precision dimension(nb),intent(in) :: beta
cf2py double precision intent(out) :: like
cf2py integer intent(hide),depend(x) :: nx=len(x)
cf2py integer intent(hide),depend(alpha),check(na==1 || na==len(x)) :: na=len(alpha)
cf2py integer intent(hide),depend(beta),check(nb==1 || nb==len(x)) :: nb=len(beta)
cf2py threadsafe

      IMPLICIT NONE
      INTEGER nx,na,nb,i
      DOUBLE PRECISION x(nx),alpha(na),beta(nb)
      DOUBLE PRECISION like, atmp, btmp, PI
      LOGICAL not_scalar_alpha, not_scalar_beta
      PARAMETER (PI=3.141592653589793238462643d0) 
      DOUBLE PRECISION infinity
      PARAMETER (infinity = 1.7976931348623157d308)

      not_scalar_alpha = (na .NE. 1)
      not_scalar_beta = (nb .NE. 1)

      atmp = alpha(1)
      btmp = beta(1)
      like = -nx*dlog(PI)
      do i=1,nx
        if (not_scalar_alpha) atmp = alpha(i)
        if (not_scalar_beta) btmp = beta(i)

        if (btmp .LE. 0.0) then
          like = -infinity
          RETURN
        endif
        
        like = like - dlog(btmp)
        like = like -  dlog( 1. + ((x(i)-atmp) / btmp) ** 2 )
      enddo
      return
      END

      SUBROUTINE cauchy_grad_x(x,alpha,beta,nx, na, nb,gradlike)

c Cauchy log-likelihood function      

c UPDATED 17/01/2007 DH. 

cf2py double precision dimension(nx),intent(in) :: x
cf2py double precision dimension(na),intent(in) :: alpha
cf2py double precision dimension(nb),intent(in) :: beta
cf2py double precision dimension(nx),intent(out) :: gradlike
cf2py integer intent(hide),depend(x) :: nx=len(x)
cf2py integer intent(hide),depend(alpha),check(na==1 || na==len(x)) :: na=len(alpha)
cf2py integer intent(hide),depend(beta),check(nb==1 || nb==len(x)) :: nb=len(beta)
cf2py threadsafe

      IMPLICIT NONE
      INTEGER nx,na,nb,i
      DOUBLE PRECISION x(nx),alpha(na),beta(nb)
      DOUBLE PRECISION gradlike(nx), atmp, btmp, PI, glike
      LOGICAL not_scalar_alpha, not_scalar_beta
      PARAMETER (PI=3.141592653589793238462643d0) 
      DOUBLE PRECISION infinity
      PARAMETER (infinity = 1.7976931348623157d308)

      not_scalar_alpha = (na .NE. 1)
      not_scalar_beta = (nb .NE. 1)

      atmp = alpha(1)
      btmp = beta(1)
      
      do i=1,nb
        if (beta(i) .LE. 0.0) return
      enddo
      
      do i=1,nx
        if (not_scalar_alpha) atmp = alpha(i)
        if (not_scalar_beta) btmp = beta(i)
        
        gradlike(i) = - 2 * (x(i) - atmp)/
     &(btmp**2 + (x(i) - atmp)**2)
        
      enddo
      return
      END
      
      SUBROUTINE cauchy_grad_a(x,alpha,beta,nx, na, nb,gradlike)

c Cauchy log-likelihood function      

c UPDATED 17/01/2007 DH. 

cf2py double precision dimension(nx),intent(in) :: x
cf2py double precision dimension(na),intent(in) :: alpha
cf2py double precision dimension(nb),intent(in) :: beta
cf2py double precision dimension(nx),intent(out) :: gradlike
cf2py integer intent(hide),depend(x) :: nx=len(x)
cf2py integer intent(hide),depend(alpha),check(na==1 || na==len(x)) :: na=len(alpha)
cf2py integer intent(hide),depend(beta),check(nb==1 || nb==len(x)) :: nb=len(beta)
cf2py threadsafe

      IMPLICIT NONE
      INTEGER nx,na,nb,i
      DOUBLE PRECISION x(nx),alpha(na),beta(nb)
      DOUBLE PRECISION gradlike(na), atmp, btmp, PI, glike
      LOGICAL not_scalar_alpha, not_scalar_beta
      PARAMETER (PI=3.141592653589793238462643d0) 
      DOUBLE PRECISION infinity
      PARAMETER (infinity = 1.7976931348623157d308)

      not_scalar_alpha = (na .NE. 1)
      not_scalar_beta = (nb .NE. 1)

      atmp = alpha(1)
      btmp = beta(1)
      
      do i=1,nb
        if (beta(i) .LE. 0.0) return
      enddo
      
      do i=1,nx
        if (not_scalar_alpha) atmp = alpha(i)
        if (not_scalar_beta) btmp = beta(i)
        
        glike = 2 * (x(i) - atmp)/(btmp**2 + (x(i)-atmp)**2)
        if (not_scalar_alpha) then 
        	gradlike(i) = glike
        	
        else
        	gradlike(1) = gradlike(1) + glike
        endif

      enddo
      return
      END

      SUBROUTINE cauchy_grad_b(x,alpha,beta,nx, na, nb,gradlike)

c Cauchy log-likelihood function      

c UPDATED 17/01/2007 DH. 

cf2py double precision dimension(nx),intent(in) :: x
cf2py double precision dimension(na),intent(in) :: alpha
cf2py double precision dimension(nb),intent(in) :: beta
cf2py double precision dimension(nx),intent(out) :: gradlike
cf2py integer intent(hide),depend(x) :: nx=len(x)
cf2py integer intent(hide),depend(alpha),check(na==1 || na==len(x)) :: na=len(alpha)
cf2py integer intent(hide),depend(beta),check(nb==1 || nb==len(x)) :: nb=len(beta)
cf2py threadsafe

      IMPLICIT NONE
      INTEGER nx,na,nb,i
      DOUBLE PRECISION x(nx),alpha(na),beta(nb)
      DOUBLE PRECISION gradlike(nb), atmp, btmp, PI, glike
      LOGICAL not_scalar_alpha, not_scalar_beta
      PARAMETER (PI=3.141592653589793238462643d0) 
      DOUBLE PRECISION infinity
      PARAMETER (infinity = 1.7976931348623157d308)

      not_scalar_alpha = (na .NE. 1)
      not_scalar_beta = (nb .NE. 1)

      atmp = alpha(1)
      btmp = beta(1)
      
      do i=1,nb
        if (beta(i) .LE. 0.0) return
      enddo
      
      do i=1,nx
        if (not_scalar_alpha) atmp = alpha(i)
        if (not_scalar_beta) btmp = beta(i)
        
        glike = -1D0/btmp 
        glike = glike + 2d0 * (x(i)-atmp)**2/
     & 		(btmp**3*(1D0+(x(i)-atmp)**2/btmp**2))
        
        if (not_scalar_beta) then 
        	gradlike(i) = glike
        	
        else
        	gradlike(1) = gradlike(1) + glike
        endif

      enddo
      return
      END

      SUBROUTINE negbin(x,r,p,n,nr,np,like)

c Negative binomial log-likelihood function     

c Updated 24/01/2007. 

cf2py integer dimension(n),intent(in) :: x
cf2py integer dimension(nr),intent(in) :: r
cf2py double precision dimension(np),intent(in) :: p
cf2py integer intent(hide),depend(x) :: n=len(x)
cf2py integer intent(hide),depend(r,n),check(nr==1 || nr==n) :: nr=len(r)
cf2py integer intent(hide),depend(p,n),check(np==1 || np==n) :: np=len(p)
cf2py double precision intent(out) :: like      
cf2py threadsafe

      IMPLICIT NONE
      INTEGER n,nr,np,i
      DOUBLE PRECISION like
      DOUBLE PRECISION p(np),p_tmp
      INTEGER x(n),r(nr),r_tmp
      LOGICAL not_scalar_r, not_scalar_p
      DOUBLE PRECISION factln
      DOUBLE PRECISION infinity
      PARAMETER (infinity = 1.7976931348623157d308)

      not_scalar_r = (nr .NE. 1)
      not_scalar_p = (np .NE. 1)

      r_tmp = r(1)
      p_tmp = p(1)
      like = 0.0
      do i=1,n
        if (not_scalar_r) r_tmp = r(i)
        if (not_scalar_p) p_tmp = p(i)
        
        if ((r_tmp .LE. 0.0) .OR. (x(i) .LT. 0.0)) then
          like = -infinity
          RETURN
        endif
        
        if ((p_tmp .LE. 0.0) .OR. (p_tmp .GE. 1.0)) then
          like = -infinity
          RETURN
        endif
            
        like = like + r_tmp*dlog(p_tmp) + x(i)*dlog(1.-p_tmp)
        like = like+factln(x(i)+r_tmp-1)-factln(x(i))-factln(r_tmp-1) 
      enddo
      return
      END


      SUBROUTINE negbin2(x,mu,a,n,nmu,na,like)

c Negative binomial log-likelihood function 
c (alternative parameterization)    
c Updated 1/4/08 CF

cf2py integer dimension(n),intent(in) :: x
cf2py double precision dimension(na),intent(in) :: a
cf2py double precision dimension(nmu),intent(in) :: mu
cf2py integer intent(hide),depend(x) :: n=len(x)
cf2py integer intent(hide),depend(mu,x),check(nmu==1 || nmu==len(x)) :: nmu=len(mu)
cf2py integer intent(hide),depend(a,x),check(na==1 || na==len(x)) :: na=len(a)
cf2py double precision intent(out) :: like      
cf2py threadsafe

      IMPLICIT NONE
      INTEGER n,i,nmu,na
      DOUBLE PRECISION like
      DOUBLE PRECISION a(na),mu(nmu), a_tmp, mu_tmp
      INTEGER x(n)
      LOGICAL not_scalar_a, not_scalar_mu
      DOUBLE PRECISION gammln, factln
      DOUBLE PRECISION infinity
      PARAMETER (infinity = 1.7976931348623157d308)

      not_scalar_mu = (nmu .NE. 1)
      not_scalar_a = (na .NE. 1)

      mu_tmp = mu(1)
      a_tmp = a(1)
      like = 0.0
      do i=1,n
        if (not_scalar_mu) mu_tmp = mu(i)
        if (not_scalar_a) a_tmp = a(i)
        if ((x(i) .LT. 0) .OR. (mu_tmp .LE. 0.0) .OR. 
     +(a_tmp .LE. 0.0)) then
          like = -infinity
          RETURN
        endif
        if (not_scalar_mu) mu_tmp=mu(i)
        if (not_scalar_a) a_tmp=a(i)
        like=like + gammln(x(i)+a_tmp) - factln(x(i)) - gammln(a_tmp)
        like=like + x(i)*(dlog(mu_tmp/a_tmp) - dlog(1.0+mu_tmp/a_tmp))
        like=like - a_tmp*dlog(1.0 + mu_tmp/a_tmp)
      enddo
      return
      END

      SUBROUTINE negbin2_gmu(x,mu,alpha,n,nmu,na,gradlike)

c Negative binomial log-likelihood function 
c (alternative parameterization)    
c Updated 1/4/08 CF

cf2py integer dimension(n),intent(in) :: x
cf2py double precision dimension(na),intent(in) :: alpha
cf2py double precision dimension(nmu),intent(in) :: mu
cf2py integer intent(hide),depend(x) :: n=len(x)
cf2py integer intent(hide),depend(mu,x),check(nmu==1 || nmu==len(x)) :: nmu=len(mu)
cf2py integer intent(hide),depend(alpha,x),check(na==1 || na==len(x)) :: na=len(alpha)
cf2py double precision dimension (nmu), intent(out) :: gradlike      
cf2py threadsafe

      IMPLICIT NONE
      INTEGER n,i,nmu,na
      DOUBLE PRECISION gradlike(nmu), grad
      DOUBLE PRECISION alpha(na),mu(nmu), a_tmp, mu_tmp
      INTEGER x(n)
      LOGICAL not_scalar_a, not_scalar_mu
      DOUBLE PRECISION gammln, factln
      DOUBLE PRECISION infinity
      PARAMETER (infinity = 1.7976931348623157d308)

      not_scalar_mu = (nmu .NE. 1)
      not_scalar_a = (na .NE. 1)

      mu_tmp = mu(1)
      a_tmp = alpha(1)
      
	  do i =1,n
	  	if (x(i) .LT. 0) return
	  enddo
	  
	  do i =1,nmu
	  	if (mu(i) .LE. 0.0) return 
	  enddo 
	  
	  do i=1,na
	  	if (alpha(i) .LE. 0.0) return
	  enddo

      do i=1,n
        if (not_scalar_mu) mu_tmp = mu(i)
        if (not_scalar_a) a_tmp = alpha(i)

        grad= x(i)/mu_tmp - (x(i) + a_tmp)/(mu_tmp + a_tmp)
        
        if (not_scalar_mu) then 
        	gradlike(i) = grad
        	
        else
        	gradlike(1) = gradlike(1) + grad
        endif
        
      enddo
      return
      END

      SUBROUTINE negbin2_ga(x,mu,alpha,n,nmu,na,gradlike)

c Negative binomial log-likelihood function 
c (alternative parameterization)    
c Updated 1/4/08 CF

cf2py integer dimension(n),intent(in) :: x
cf2py double precision dimension(na),intent(in) :: alpha
cf2py double precision dimension(nmu),intent(in) :: mu
cf2py integer intent(hide),depend(x) :: n=len(x)
cf2py integer intent(hide),depend(mu,x),check(nmu==1 || nmu==len(x)) :: nmu=len(mu)
cf2py integer intent(hide),depend(alpha,x),check(na==1 || na==len(x)) :: na=len(alpha)
cf2py double precision dimension (na), intent(out) :: gradlike      
cf2py threadsafe

      IMPLICIT NONE
      INTEGER n,i,nmu,na
      DOUBLE PRECISION gradlike(na), grad
      DOUBLE PRECISION alpha(na),mu(nmu), a_tmp, mu_tmp
      INTEGER x(n)
      LOGICAL not_scalar_a, not_scalar_mu
      DOUBLE PRECISION gammln, factln, psi
      DOUBLE PRECISION infinity
      PARAMETER (infinity = 1.7976931348623157d308)

      not_scalar_mu = (nmu .NE. 1)
      not_scalar_a = (na .NE. 1)

      mu_tmp = mu(1)
      a_tmp = alpha(1)
      
	  do i =1,n
	  	if (x(i) .LT. 0) return
	  enddo
	  
	  do i =1,nmu
	  	if (mu(i) .LE. 0.0) return 
	  enddo 
	  
	  do i=1,na
	  	if (alpha(i) .LE. 0.0) return
	  enddo

      do i=1,n
        if (not_scalar_mu) mu_tmp = mu(i)
        if (not_scalar_a) a_tmp = alpha(i)

		grad=psi(x(i)+a_tmp)-psi(a_tmp)+dlog(a_tmp)+1.0 
     +  - dlog(a_tmp+mu_tmp)-a_tmp/(a_tmp+mu_tmp)         
     +  - x(i)/(mu_tmp+a_tmp) 
     
        if (not_scalar_a) then 
        	gradlike(i) = grad	
        else
        	gradlike(1) = gradlike(1) + grad
        endif
        
      enddo
      return
      END


      SUBROUTINE binomial(x,n,p,nx,nn,np,like)

c Binomial log-likelihood function     

c  Updated 17/01/2007. DH. 

cf2py integer dimension(nx),intent(in) :: x
cf2py integer dimension(nn),intent(in) :: n
cf2py double precision dimension(np),intent(in) :: p
cf2py integer intent(hide),depend(x) :: nx=len(x)
cf2py integer intent(hide),depend(n),check(nn==1 || nn==len(x)) :: nn=len(n)
cf2py integer intent(hide),depend(p),check(np==1 || np==len(x)) :: np=len(p)
cf2py double precision intent(out) :: like      
cf2py threadsafe
      IMPLICIT NONE
      INTEGER nx,nn,np,i
      DOUBLE PRECISION like, p(np)
      INTEGER x(nx),n(nn)
      LOGICAL not_scalar_n,not_scalar_p
      INTEGER ntmp
      DOUBLE PRECISION ptmp
      DOUBLE PRECISION factln
      DOUBLE PRECISION infinity
      PARAMETER (infinity = 1.7976931348623157d308)

      not_scalar_n = (nn .NE. 1)
      not_scalar_p = (np .NE. 1) 

      ntmp = n(1)
      ptmp = p(1)

      like = 0.0
      do i=1,nx
        if (not_scalar_n) ntmp = n(i)
        if (not_scalar_p) ptmp = p(i)
        
        if ((x(i) .LT. 0) .OR. (ntmp .LT. 0) .OR. (x(i) .GT. ntmp)) then
          like = -infinity
          RETURN
        endif
        
        if ((ptmp .LE. 0.0D0) .OR. (ptmp .GE. 1.0D0)) then
!         if p = 0, number of successes must be 0
          if (ptmp .EQ. 0.0D0) then
            if (x(i) .GT. 0.0D0) then
                like = -infinity
                RETURN
!                 else like = like + 0
            end if
          else if (ptmp .EQ. 1.0D0) then
!           if p = 1, number of successes must be n
            if (x(i) .LT. ntmp) then
                like = -infinity
                RETURN
!                 else like = like + 0
            end if
          else
            like = -infinity
            RETURN
          endif
        else
            like = like + x(i)*dlog(ptmp) + (ntmp-x(i))*dlog(1.-ptmp)
            like = like + factln(ntmp)-factln(x(i))-factln(ntmp-x(i)) 
        end if
      enddo
      return
      END

      SUBROUTINE binomial_gp(x,n,p,nx,nn,np,gradlike)

c Binomial log-likelihood function     

c  Updated 17/01/2007. DH. 

cf2py integer dimension(nx),intent(in) :: x
cf2py integer dimension(nn),intent(in) :: n
cf2py double precision dimension(np),intent(in) :: p
cf2py integer intent(hide),depend(x) :: nx=len(x)
cf2py integer intent(hide),depend(n),check(nn==1 || nn==len(x)) :: nn=len(n)
cf2py integer intent(hide),depend(p),check(np==1 || np==len(x)) :: np=len(p)
cf2py double precision dimension(np), intent(out) :: gradlike      
cf2py threadsafe
      IMPLICIT NONE
      INTEGER nx,nn,np,i
      DOUBLE PRECISION gradlike(np), p(np)
      INTEGER x(nx),n(nn)
      LOGICAL not_scalar_n,not_scalar_p
      INTEGER ntmp
      DOUBLE PRECISION ptmp
      DOUBLE PRECISION factln
      DOUBLE PRECISION infinity
      PARAMETER (infinity = 1.7976931348623157d308)

      not_scalar_n = (nn .NE. 1)
      not_scalar_p = (np .NE. 1) 

      ntmp = n(1)
      ptmp = p(1)

	  do i =1,nx
	    if (not_scalar_n) ntmp = n(i)
        if ((x(i).LT.0).OR.(ntmp.LT.0) .OR.(x(i) .GT. ntmp)) return
	  enddo
	  
	  do i=1,nx
        if (not_scalar_n) ntmp = n(i)
        if (not_scalar_p) ptmp = p(i)

        if ((ptmp .LE. 0.0D0) .OR. (ptmp .GE. 1.0D0)) then
!         if p = 0, number of successes must be 0
          if (ptmp .EQ. 0.0D0) then
            if (x(i) .GT. 0.0D0) return

          else if (ptmp .EQ. 1.0D0) then
!           if p = 1, number of successes must be n
            if (x(i) .LT. ntmp) RETURN
          else
            RETURN
          endif
        endif
      enddo

      do i=1,nx
        if (not_scalar_n) ntmp = n(i)
        if (not_scalar_p) ptmp = p(i)

        
        if ((ptmp .LE. 0.0D0) .OR. (ptmp .GE. 1.0D0)) then
			gradlike(i) = 0d0
		else
			gradlike(i) = x(i) / ptmp - (ntmp - x(i))/(1d0 -ptmp)
		endif

      enddo
      return
      END


      SUBROUTINE bernoulli(x,p,nx,np,like)
         
c Modified on Jan 16 2007 by D. Huard to allow scalar p.

cf2py logical dimension(nx),intent(in) :: x
cf2py double precision dimension(np),intent(in) :: p
cf2py integer intent(hide),depend(x) :: nx=len(x)
cf2py integer intent(hide),depend(p),check(len(p)==1 || len(p)==len(x)):: np=len(p) 
cf2py double precision intent(out) :: like      
cf2py threadsafe
      IMPLICIT NONE

      INTEGER np,nx,i
      DOUBLE PRECISION p(np), ptmp, like
      LOGICAL x(nx)
      LOGICAL not_scalar_p
      DOUBLE PRECISION infinity
      PARAMETER (infinity = 1.7976931348623157d308)

C     Check parameter size
      not_scalar_p = (np .NE. 1)

      like = 0.0
      ptmp = p(1)
      do i=1,nx
        if (not_scalar_p) ptmp = p(i)
        if (ptmp .LT. 0.0) then
          like = -infinity
          RETURN
        endif
        
        if (x(i)) then 
          like = like + dlog(ptmp)
        else 
          like = like + dlog(1.0D0 - ptmp)
        endif
          
      enddo
      return
      END

      SUBROUTINE bern_grad_p(x,p,nx,np,grad_like)

c Modified on Jan 16 2007 by D. Huard to allow scalar p.

cf2py logical dimension(nx),intent(in) :: x
cf2py double precision dimension(np),intent(in) :: p
cf2py integer intent(hide),depend(x) :: nx=len(x)
cf2py integer intent(hide),depend(p),check(len(p)==1 || len(p)==len(x)):: np=len(p) 
cf2py double precision dimension(np),intent(out) :: grad_like     
cf2py threadsafe
      IMPLICIT NONE

      INTEGER np,nx,i
      DOUBLE PRECISION p(np), ptmp, glike, grad_like(np)
      LOGICAL x(nx)
      LOGICAL not_scalar_p
      DOUBLE PRECISION infinity
      PARAMETER (infinity = 1.7976931348623157d308)

C     Check parameter size
      not_scalar_p = (np .NE. 1)

      ptmp = p(1)
      
      do i=1,np
        if (p(i) .LT. 0.0 .OR. p(i) .GT. 1.0) return
      enddo
        
      
      do i=1,nx
        if (not_scalar_p) ptmp = p(i)
        
        if (x(i)) then 
          glike = 1.0D0 / ptmp
        else 
          glike = -1.0D0 / (1.0D0 - ptmp)
        endif
        
        if (not_scalar_p) then 
        	grad_like(i) = glike
        else 
        	grad_like(1) = grad_like(1) + glike
        endif
          
      enddo
      return
      END

      SUBROUTINE beta_like(x,alpha,beta,nx,na,nb,like)

c Beta log-likelihood function      
c Modified by D. Huard on Jan 17 2007 to accept scalar parameters.
c Renamed to use alpha and beta arguments for compatibility with 
c random.beta.

cf2py double precision dimension(nx),intent(in) :: x
cf2py double precision dimension(na),intent(in) :: alpha
cf2py double precision dimension(nb),intent(in) :: beta
cf2py integer intent(hide),depend(x) :: nx=len(x)
cf2py integer intent(hide),depend(alpha),check(na==1 || na==len(x)) :: na=len(alpha)
cf2py integer intent(hide),depend(beta),check(nb==1 || nb==len(x)) :: nb=len(beta)
cf2py double precision intent(out) :: like
cf2py threadsafe
      IMPLICIT NONE
      INTEGER i,nx,na,nb
      DOUBLE PRECISION like
      DOUBLE PRECISION x(nx),alpha(na),beta(nb), atmp, btmp
      DOUBLE PRECISION gammln
      DOUBLE PRECISION infinity, e, zero, one
      PARAMETER (infinity = 1.7976931348623157d308)
      data e/1.0d-9/, zero/0.0d0/, one/1.0d0/
      

      atmp = alpha(1)
      btmp = beta(1)
      like = 0.0
      do i=1,nx
        if (na .NE. 1) atmp = alpha(i)
        if (nb .NE. 1) btmp = beta(i)
        if ((atmp .LE. 0.0) .OR. (btmp .LE. 0.0)) then
          like = -infinity
          RETURN
        endif
        if ((x(i) .LE. 0.0) .OR. (x(i) .GE. 1.0)) then
          like = -infinity
          RETURN
        endif
        like =like + (gammln(atmp+btmp) - gammln(atmp) - gammln(btmp))
        like =like + (atmp-one)*dlog(x(i)) + (btmp-one)*dlog(one-x(i))
      enddo   

      return
      END
      
      SUBROUTINE beta_grad_x(x,alpha,beta,nx,na,nb,gradlikex)
      
c Beta log-likelihood function      
c Modified by D. Huard on Jan 17 2007 to accept scalar parameters.
c Renamed to use alpha and beta arguments for compatibility with 
c random.beta.

cf2py double precision dimension(nx),intent(in) :: x
cf2py double precision dimension(na),intent(in) :: alpha
cf2py double precision dimension(nb),intent(in) :: beta
cf2py integer intent(hide),depend(x) :: nx=len(x)
cf2py integer intent(hide),depend(alpha),check(na==1 || na==len(x)) :: na=len(alpha)
cf2py integer intent(hide),depend(beta),check(nb==1 || nb==len(x)) :: nb=len(beta)
cf2py double precision dimension(nx),intent(out):: gradlikex
cf2py threadsafe
      IMPLICIT NONE
      INTEGER i,nx,na,nb
      DOUBLE PRECISION gradlikex(nx), gradx
      DOUBLE PRECISION x(nx),alpha(na),beta(nb), atmp, btmp
      DOUBLE PRECISION psi
      DOUBLE PRECISION infinity, e, zero, one
      PARAMETER (infinity = 1.7976931348623157d308)
      data e/1.0d-9/, zero/0.0d0/, one/1.0d0/
      

      atmp = alpha(1)
      btmp = beta(1)
      gradx = 0.0
      
      do i=1,na
      	if (alpha(i) .LE. 0.0) return
      enddo

      do i=1,nb
      	if (beta(i) .LE. 0.0) return
      enddo
            
      do i=1,nx
      	if ((x(i) .LE. 0.0) .OR. (x(i) .GE. 1.0)) return
      enddo
      
      do i=1,nx
        if (na .NE. 1) atmp = alpha(i)
        if (nb .NE. 1) btmp = beta(i)

        gradlikex(i) = (atmp - 1)/x(i) - (btmp - 1)/(1 - x(i))
        
      enddo   

      return
      END
      
      SUBROUTINE beta_grad_a(x,alpha,beta,nx,na,nb,gradlikea)

c Beta log-likelihood function      
c Modified by D. Huard on Jan 17 2007 to accept scalar parameters.
c Renamed to use alpha and beta arguments for compatibility with 
c random.beta.

cf2py double precision dimension(nx),intent(in) :: x
cf2py double precision dimension(na),intent(in) :: alpha
cf2py double precision dimension(nb),intent(in) :: beta
cf2py integer intent(hide),depend(x) :: nx=len(x)
cf2py integer intent(hide),depend(alpha),check(na==1 || na==len(x)) :: na=len(alpha)
cf2py integer intent(hide),depend(beta),check(nb==1 || nb==len(x)) :: nb=len(beta)
cf2py double precision dimension(na),intent(out):: gradlikea
cf2py threadsafe
      IMPLICIT NONE
      INTEGER i,nx,na,nb
      DOUBLE PRECISION gradlikea(na), grada
      DOUBLE PRECISION x(nx),alpha(na),beta(nb), atmp, btmp
      DOUBLE PRECISION psi
      DOUBLE PRECISION infinity, e, zero, one
      PARAMETER (infinity = 1.7976931348623157d308)
      data e/1.0d-9/, zero/0.0d0/, one/1.0d0/
      

      atmp = alpha(1)
      btmp = beta(1)
      grada = 0.0
      
      do i=1,na
      	if (alpha(i) .LE. 0.0) return 
      enddo

      do i=1,nb
      	if (beta(i) .LE. 0.0) return
      enddo
            
      do i=1,nx
      	if ((x(i) .LE. 0.0) .OR. (x(i) .GE. 1.0)) return 
      enddo
      
      do i=1,nx
        if (na .NE. 1) atmp = alpha(i)
        if (nb .NE. 1) btmp = beta(i)

        grada = dlog(x(i)) - psi(atmp) + psi(atmp + btmp)
        if (na .NE. 1) then 
        	gradlikea(i) = grada
        else
        	gradlikea(1) = gradlikea(1) + grada
        endif
        
      enddo   

      return
      END
      
            SUBROUTINE beta_grad_b(x,alpha,beta,nx,na,nb,gradlikeb)

c Beta log-likelihood function      
c Modified by D. Huard on Jan 17 2007 to accept scalar parameters.
c Renamed to use alpha and beta arguments for compatibility with 
c random.beta.

cf2py double precision dimension(nx),intent(in) :: x
cf2py double precision dimension(na),intent(in) :: alpha
cf2py double precision dimension(nb),intent(in) :: beta
cf2py integer intent(hide),depend(x) :: nx=len(x)
cf2py integer intent(hide),depend(alpha),check(na==1 || na==len(x)) :: na=len(alpha)
cf2py integer intent(hide),depend(beta),check(nb==1 || nb==len(x)) :: nb=len(beta)
cf2py double precision dimension(nb),intent(out):: gradlikeb
cf2py threadsafe
      IMPLICIT NONE
      INTEGER i,nx,na,nb
      DOUBLE PRECISION gradlikeb(nb), gradb
      DOUBLE PRECISION x(nx),alpha(na),beta(nb), atmp, btmp
      DOUBLE PRECISION psi
      DOUBLE PRECISION infinity, e, zero, one
      PARAMETER (infinity = 1.7976931348623157d308)
      data e/1.0d-9/, zero/0.0d0/, one/1.0d0/
      

      atmp = alpha(1)
      btmp = beta(1)
      gradb = 0.0
      
      do i=1,na
      	if (alpha(i) .LE. 0.0) return

      enddo

      do i=1,nb
      	if (beta(i) .LE. 0.0) return

      enddo
            
      do i=1,nx
      	if ((x(i) .LE. 0.0) .OR. (x(i) .GE. 1.0)) then
          RETURN
        endif
      enddo
      
      do i=1,nx
        if (na .NE. 1) atmp = alpha(i)
        if (nb .NE. 1) btmp = beta(i)

        gradb = dlog(1 - x(i)) - psi(btmp) + psi(atmp + btmp)
        if (nb .NE. 1) then 
        	gradlikeb(i) = gradb
        else
        	gradlikeb(1) = gradlikeb(1) + gradb
        endif
        
      enddo   

      return
      END
      
      SUBROUTINE betabin_like(x,alpha,beta,n,nx,na,nb,nn,like)

c Beta-binomial log-likelihood function      

cf2py integer dimension(nx),intent(in) :: x
cf2py double precision dimension(na),intent(in) :: alpha
cf2py double precision dimension(nb),intent(in) :: beta
cf2py integer dimension(nn),intent(in) :: n
cf2py integer intent(hide),depend(x) :: nx=len(x)
cf2py integer intent(hide),depend(alpha),check(na==1 || na==len(x)) :: na=len(alpha)
cf2py integer intent(hide),depend(beta),check(nb==1 || nb==len(x)) :: nb=len(beta)
cf2py integer intent(hide),depend(n),check(nn==1 || nn==len(x)) :: nn=len(n)
cf2py double precision intent(out) :: like
cf2py threadsafe
      IMPLICIT NONE
      INTEGER i,nx,na,nb,nn
      DOUBLE PRECISION like
      DOUBLE PRECISION alpha(na),beta(nb)
      INTEGER x(nx),n(nn)
      DOUBLE PRECISION atmp,btmp,ntmp
      DOUBLE PRECISION gammln
      DOUBLE PRECISION infinity,one
      PARAMETER (infinity = 1.7976931348623157d308)
      data one/1.0d0/
      

      atmp = alpha(1)
      btmp = beta(1)
      ntmp = n(1)
      like = 0.0
      do i=1,nx
        if (na .NE. 1) atmp = alpha(i)
        if (nb .NE. 1) btmp = beta(i)
        if (nn .NE. 1) ntmp = n(i)
        if ((atmp.LE.0.0).OR.(btmp.LE.0.0).OR.(ntmp.LE.0)) then
          like = -infinity
          RETURN
        endif
        if (x(i) .LT. 0) then
          like = -infinity
          RETURN
        endif
        like =like + gammln(atmp+btmp) 
        like =like - gammln(atmp) - gammln(btmp)
        
        like =like + gammln(ntmp+one) 
        like =like - gammln(x(i)+one) - gammln(ntmp-x(i)+one)
        
        like =like + gammln(atmp+x(i)) + gammln(ntmp+btmp-x(i)) 
        like =like - gammln(atmp+btmp+ntmp)
        
      enddo   

      return
      END
      
      SUBROUTINE betabin_ga(x,alpha,beta,n,nx,na,nb,nn,gradlike)

c Beta-binomial log-likelihood function      

cf2py integer dimension(nx),intent(in) :: x
cf2py double precision dimension(na),intent(in) :: alpha
cf2py double precision dimension(nb),intent(in) :: beta
cf2py integer dimension(nn),intent(in) :: n
cf2py integer intent(hide),depend(x) :: nx=len(x)
cf2py integer intent(hide),depend(alpha),check(na==1 || na==len(x)) :: na=len(alpha)
cf2py integer intent(hide),depend(beta),check(nb==1 || nb==len(x)) :: nb=len(beta)
cf2py integer intent(hide),depend(n),check(nn==1 || nn==len(x)) :: nn=len(n)
cf2py double precision dimension(na), intent(out) :: gradlike
cf2py threadsafe
      IMPLICIT NONE
      INTEGER i,nx,na,nb,nn
      DOUBLE PRECISION gradlike(na), grad
      DOUBLE PRECISION alpha(na),beta(nb)
      INTEGER x(nx),n(nn)
      DOUBLE PRECISION atmp,btmp,ntmp
      DOUBLE PRECISION gammln, psi
      DOUBLE PRECISION infinity,one
      PARAMETER (infinity = 1.7976931348623157d308)
      data one/1.0d0/
      

      atmp = alpha(1)
      btmp = beta(1)
      ntmp = n(1)
      
	  do i = 1,na
	  	if (alpha(i) .LE. 0.0) return
	  enddo
	  
	  do i = 1,nb
	  	if (beta(i) .LE. 0.0) return
	  enddo
	  
	  do i = 1,nn
	  	if (n(i) .LE. 0) return
	  enddo
	  
	  do i = 1,nx
	  	if (x(i) .LT. 0) return
	  enddo


      do i=1,nx
        if (na .NE. 1) atmp = alpha(i)
        if (nb .NE. 1) btmp = beta(i)
        if (nn .NE. 1) ntmp = n(i)

        grad=psi(atmp+btmp)-psi(atmp)+
     +       psi(atmp+x(i))-psi(atmp+btmp+ntmp)
        
        if (na .NE. 1) then 
        	gradlike(i) = grad
        else
        	gradlike(1) = gradlike(1) + grad
        endif
        
      enddo   

      return
      END
      
      SUBROUTINE betabin_gb(x,alpha,beta,n,nx,na,nb,nn,gradlike)

c Beta-binomial log-likelihood function      

cf2py integer dimension(nx),intent(in) :: x
cf2py double precision dimension(na),intent(in) :: alpha
cf2py double precision dimension(nb),intent(in) :: beta
cf2py integer dimension(nn),intent(in) :: n
cf2py integer intent(hide),depend(x) :: nx=len(x)
cf2py integer intent(hide),depend(alpha),check(na==1 || na==len(x)) :: na=len(alpha)
cf2py integer intent(hide),depend(beta),check(nb==1 || nb==len(x)) :: nb=len(beta)
cf2py integer intent(hide),depend(n),check(nn==1 || nn==len(x)) :: nn=len(n)
cf2py double precision dimension(nb), intent(out) :: gradlike
cf2py threadsafe
      IMPLICIT NONE
      INTEGER i,nx,na,nb,nn
      DOUBLE PRECISION gradlike(nb), grad
      DOUBLE PRECISION alpha(na),beta(nb)
      INTEGER x(nx),n(nn)
      DOUBLE PRECISION atmp,btmp,ntmp
      DOUBLE PRECISION gammln, psi
      DOUBLE PRECISION infinity,one
      PARAMETER (infinity = 1.7976931348623157d308)
      data one/1.0d0/
      

      atmp = alpha(1)
      btmp = beta(1)
      ntmp = n(1)
      
	  do i = 1,na
	  	if (alpha(i) .LE. 0.0) return
	  enddo
	  
	  do i = 1,nb
	  	if (beta(i) .LE. 0.0) return
	  enddo
	  
	  do i = 1,nn
	  	if (n(i) .LE. 0) return
	  enddo
	  
	  do i = 1,nx
	  	if (x(i) .LT. 0) return
	  enddo


      do i=1,nx
        if (na .NE. 1) atmp = alpha(i)
        if (nb .NE. 1) btmp = beta(i)
        if (nn .NE. 1) ntmp = n(i)

        grad =psi(atmp+btmp)+ psi(ntmp + btmp - x(i))
     +        -psi(atmp +btmp+ntmp)
        
        if (na .NE. 1) then 
        	gradlike(i) = grad
        else
        	gradlike(1) = gradlike(1) + grad
        endif
        
      enddo   

      return
      END
      

      SUBROUTINE mvhyperg(x,color,k,like)

c Multivariate hypergeometric log-likelihood function
c Using the analogy of an urn filled with balls of different colors, 
c the mv hypergeometric distribution describes the probability of 
c drawing x(i) balls of a given color. 
c
c x : (array) Number of draws for each color.
c color : (array) Number of balls of each color.

c Total number of draws = sum(x)
c Total number of balls in the urn = sum(color)

cf2py integer dimension(k),intent(in) :: x,color
cf2py integer intent(hide),depend(x) :: k=len(x)
cf2py double precision intent(out) :: like
cf2py threadsafe

      INTEGER x(k),color(k)
      INTEGER d,total,i,k
      DOUBLE PRECISION like
      DOUBLE PRECISION factln
      DOUBLE PRECISION infinity
      PARAMETER (infinity = 1.7976931348623157d308)

      total = 0
      d = 0
      like = 0.0
      do i=1,k
c Combinations of x balls of color i     
        like = like + factln(color(i))-factln(x(i))
     +-factln(color(i)-x(i))
        if ((color(i) .LT. 0.0) .OR. (x(i) .LT. 0.0)) then
          like = -infinity
          RETURN
        endif
        d = d + x(i)
        total = total + color(i)
      enddo
      if (total .LE. 0.0) then
        like = -infinity
        RETURN
      endif
c Combinations of d draws from total    
      like = like - (factln(total)-factln(d)-factln(total-d))
      return
      END


      SUBROUTINE dirmultinom(x,theta,k,like)

c Dirichlet-multinomial log-likelihood function      

cf2py integer dimension(k),intent(in) :: x
cf2py double precision dimension(k),intent(in) :: theta      
cf2py double precision intent(out) :: like
cf2py integer intent(hide),depend(x) :: k=len(x)
cf2py threadsafe

      INTEGER i,k,sumx
      INTEGER x(k)
      DOUBLE PRECISION like,sumt
      DOUBLE PRECISION theta(k)
      DOUBLE PRECISION factln, gammln
      DOUBLE PRECISION infinity
      PARAMETER (infinity = 1.7976931348623157d308)

      like = 0.0
      sumt = 0.0
      sumx = 0
      do 222 i=1,k
c kernel of distribution
        like = like + dlog(x(i) + theta(i)) - dlog(theta(i)) 
        sumt = sumt + theta(i)
        sumx = sumx + x(i)
        if ((theta(i) .LT. 0.0) .OR. (x(i) .LT. 0.0)) then
          like = -infinity
          RETURN
        endif
  222 continue
c normalizing constant 

      if ((sumx .LE. 0.0) .OR. (sumt .LE. 0.0)) then
        like = -infinity
        RETURN
      endif
      
      like = like + factln(sumx)
      like = like + gammln(sumt)
      like = like - gammln(sumx + sumt)

      return
      END


      SUBROUTINE wishart(X,k,n,sigma,like)

c Wishart log-likelihood function      

cf2py double precision dimension(k,k),intent(in) :: X,sigma
cf2py double precision intent(in) :: n
cf2py double precision intent(out) :: like
cf2py integer intent(hide),depend(X) :: k=len(X)
cf2py threadsafe

      INTEGER i,k
      DOUBLE PRECISION X(k,k),sigma(k,k),bx(k,k)
      DOUBLE PRECISION dx,n,db,tbx,a,g,like
      DOUBLE PRECISION infinity
      PARAMETER (infinity = 1.7976931348623157d308)
      

c determinants
      call dtrm(X,k,dx)
      call dtrm(sigma,k,db)
c trace of sigma*X     
      call matmult(sigma,X,bx,k,k,k,k)
      call trace(bx,k,tbx)
      
      if ((dx .LE. 0.0) .OR. (db .LE. 0.0)) then
        like = -infinity
        RETURN
      endif
      
      if (k .GT. n) then
        like = -infinity
        RETURN
      endif
      
      like = (n - k - 1)/2.0 * dlog(dx)
      like = like + (n/2.0)*dlog(db)
      like = like - 0.5*tbx
      like = like - (n*k/2.0)*dlog(2.0d0)

      do i=1,k
        a = (n - i + 1)/2.0
        call gamfun(a, g)
        like = like - dlog(g)
      enddo

      return
      END



      SUBROUTINE trace(mat,k,tr)

c matrix trace (sum of diagonal elements)

      INTEGER k,i
      DOUBLE PRECISION mat(k,k),tr

      tr = 0.0
      do i=1,k
        tr = tr + mat(k,k)
      enddo
      return
      END


      SUBROUTINE gamfun(xx,gx)

c Return the logarithm of the gamma function
c Corresponds to scipy.special.gammaln

cf2py double precision intent(in) :: xx
cf2py double precision intent(out) :: gx
cf2py threadsafe

      INTEGER i
      DOUBLE PRECISION x,xx,ser,tmp,gx
      DIMENSION coeff(6)
      DATA coeff/76.18009173,-86.50532033,24.01409822,
     +-1.231739516,0.00120858003,-0.00000536382/

      x = xx
      tmp = x + 5.5
      tmp = tmp - (x+0.5) * dlog(tmp)
      ser = 1.000000000190015
      do i=1,6
        x = x+1
        ser = ser + coeff(i)/x
      enddo
      gx = -tmp + dlog(2.50662827465*ser/xx)
      return
      END
      
      
      double precision function gammds (y,p,ifault)
      
cf2py double precision intent(in) :: y,p,ifault
cf2py double precision intent(out) :: gammds
cf2py threadsafe
      
c
c        Algorithm AS 147  Appl. Statist. (1980) Vol. 29, No. 1
c
c        Computes the incomplete gamma integral for positive
c        parameters y,p using an infinite series
c
c        Auxiliary function required: ALNGAM = CACM algorithm 291
c
c	 AS239 should be considered as an alternative to AS147
c
      implicit double precision (a-h,o-z)
      data e/1.0d-9/, zero/0.0d0/, one/1.0d0/, uflo/1.0d-37/
c
c        Checks admissibility of arguments and value of f
c
      ifault = 1
      gammds = zero
      if(y.le.zero .or. p.le.zero) return
      ifault = 2
c
c        alngam is natural log of gamma function
c
      arg = p*log(y)-gammln(p+one)-y
      if(arg.lt.log(uflo)) return
      f = exp(arg)
      if(f.eq.zero) return
      ifault = 0
c
c          Series begins
c
      c = one
      gammds = one
      a = p
    1 a = a+one
      c = c*y/a
      gammds = gammds+c
      if (c/gammds.gt.e) goto 1
      gammds = gammds*f
      return
      end
      
      double precision function psi(x)
c taken from 
c Bernardo, J. M. (1976). Algorithm AS 103: Psi (Digamma) Function. Applied Statistics. 25 (3), 315-317. 
c http://www.uv.es/~bernardo/1976AppStatist.pdf
cf2py     double precision intent(in) :: x
cf2py 	  double precision intent(out) :: psi    
	      double precision x, y, R
      
	      DATA S /1.0e-5/, C /8.5/ S3 /8.333333333e-2/
	      DATA S4 /8.333333333e-3/, S5 /3.968253968e-3/
	      DATA D1 /-0.5772156649/	 
	      
	      psi = 0
	
	      y = x
	      
	      if (y .LE. 0.0) return 
	            
	      if (y .LE. S) then
	      	 psi = d1 - 1.0/y
	      	 return
	      endif
	      
	      do while (y .LT. C) 
	      	psi = psi - 1.0 / y
	      	y = y + 1
	      enddo 
	      
	      R= 1.0 / y
	      psi = psi + dlog(y) - .5 * R 
	      R= R*R
	      psi = psi - R * (S3 - R * (S4 - R * S5))
	      return
      	
      
      end
      
      SUBROUTINE gser(gamser,a,x,gln) 
      INTEGER ITMAX 
      DOUBLE PRECISION a,gamser,gln,x,EPS 
      PARAMETER (ITMAX=100,EPS=3.e-7) 
C USES gammln 
C Returns the incomplete gamma function P (a, x) evaluated by its series representation as 
C gamser. Also returns ln Γ(a) as gln. 
      INTEGER n 
      DOUBLE PRECISION ap,del,sum,gammln 
      
      gln=gammln(a) 
      if(x.le.0.)then 
        if(x.lt.0.) write (*,*) 'x < 0 in gser'
        gamser=0. 
        return 
      endif 
      ap=a 
      sum=1./a 
      del=sum 
      do n=1,ITMAX 
        ap=ap+1. 
        del=del*x/ap 
        sum=sum+del 
        if (abs(del).lt.abs(sum)*EPS) goto 1 
      enddo
      write (*,*) 'a too large, ITMAX too small in gser'
    1 gamser=sum*exp(-x+a*log(x)-gln) 
      return 
      END 
      
      
      SUBROUTINE gcf(gammcf,a,x,gln) 
      INTEGER ITMAX 
      DOUBLE PRECISION a,gammcf,gln,x,EPS,FPMIN 
      PARAMETER (ITMAX=100,EPS=3.e-7,FPMIN=1.e-30) 
C USES gammln 
C Returns the incomplete gamma function Q(a, x) evaluated by its continued fraction 
C representation as gammcf. Also returns ln Γ(a) as gln. 
C Parameters: ITMAX is the maximum allowed number of iterations; EPS is the relative 
C accuracy; FPMIN is a number near the smallest representable ﬂoating-point number. 
      INTEGER i 
      DOUBLE PRECISION an,b,c,d,del,h,gammln 
      gln=gammln(a) 
      b=x+1.-a  
      c=1./FPMIN 
      d=1./b 
      h=d 
      do i=1,ITMAX 
        an=-i*(i-a) 
        b=b+2. 
        d=an*d+b 
        if(abs(d).lt.FPMIN)d=FPMIN 
        c=b+an/c 
        if(abs(c).lt.FPMIN)c=FPMIN 
        d=1./d 
        del=d*c
        h=h*del 
        if(abs(del-1.).lt.EPS)goto 1 
      enddo
      write (*,*) 'a too large, ITMAX too small in gcf'
    1 gammcf=exp(-x+a*log(x)-gln)*h 
      return 
      END 

      
      FUNCTION gammq(a,x) 
cf2py double precision intent(in) :: a,x
cf2py double precision intent(out) :: gammaq
cf2py threadsafe
      DOUBLE PRECISION a,gammq,x 
C USES gcf,gser 
C Returns the incomplete gamma function Q(a, x) ≡ 1 − P (a, x). 
      DOUBLE PRECISION gammcf,gamser,gln 
      if(x.lt.0..or.a.le.0.) write (*,*) 'bad arguments in gammq'
      if(x.lt.a+1.)then 
C Use the series representation 
        call gser(gamser,a,x,gln) 
        gammq=1.-gamser
      else 
C Use the continued fraction representation. 
        call gcf(gammcf,a,x,gln) 
      gammq=gammcf 
      endif 
      return 
      END


      SUBROUTINE trans(mat,tmat,m,n)

c matrix transposition      

cf2py double precision dimension(m,n),intent(in) :: mat
cf2py double precision dimension(n,m),intent(out) :: tmat
cf2py integer intent(hide),depend(mat) :: m=len(mat)
cf2py integer intent(hide),depend(mat) :: n=shape(mat,1)
cf2py threadsafe

      INTEGER i,j,m,n
      DOUBLE PRECISION mat(m,n),tmat(n,m)

      do 88 i=1,m
        do 99 j=1,n
          tmat(j,i) = mat(i,j)
 99     continue
 88   continue

      return
      END


      SUBROUTINE matmult(mat1, mat2, prod, m, n, p, q)

c matrix multiplication

cf2py double precision dimension(m,q),intent(out) :: prod
cf2py double precision dimension(m,n),intent(in) :: mat1
cf2py double precision dimension(p,q),intent(in) :: mat2
cf2py integer intent(hide),depend(mat1) :: m=len(mat1),n=shape(mat1,1)
cf2py integer intent(hide),depend(mat2) :: p=len(mat2),q=shape(mat2,1)
cf2py threadsafe


      INTEGER i,j,k,m,n,p,q
      DOUBLE PRECISION mat1(m,n), mat2(p,q), prod(m,q)
      DOUBLE PRECISION sum

      if (n.eq.p) then
        do 30 i = 1,m
          do 20 j = 1,q
            sum = 0.0
            do 10 k = 1,n
              sum = sum + mat1(i,k) * mat2(k,j)
10          continue
            prod(i,j) = sum
20        continue
30      continue
      else
        write (*,*) 'Matrix dimensions do not match'
      end if
      return
      END


c Updated 10/24/2001.
c
ccccccccccccccccccccccccc     Program 4.2     cccccccccccccccccccccccccc
c
cccccccccccccccccccccccccccccccccccccccccccccccccccccccccccccccccccccccc
c                                                                      c
c Please Note:                                                         c
c                                                                      c
c (1) This computer program is part of the book, "An Introduction to   c
c     Computational Physics," written by Tao Pang and published and    c
c     copyrighted by Cambridge University Press in 1997.               c
c                                                                      c
c (2) No warranties, express or implied, are made for this program.    c
c                                                                      c
cccccccccccccccccccccccccccccccccccccccccccccccccccccccccccccccccccccccc
c
      SUBROUTINE DTRM(A,N,D)
C
C Subroutine for evaluating the determinant of a matrix using 
C the partial-pivoting Gaussian elimination scheme.
C

cf2py double precision dimension(N,N),intent(in) :: A
cf2py double precision intent(out) :: D
cf2py integer intent(hide),depend(A) :: N=len(A)      
cf2py threadsafe

      DOUBLE PRECISION A(N,N), D
      INTEGER INDX(N)

      CALL ELGS(A,N,INDX)
C
      D    = 1.0
      DO     100 I = 1, N
         D = D*A(INDX(I),I)
  100 CONTINUE
C
      MSGN = 1
      DO     200 I = 1, N
        DO   150 WHILE (I.NE.INDX(I))
          MSGN = -MSGN
          J = INDX(I)
          INDX(I) = INDX(J)
          INDX(J) = J
  150   END DO
  200 CONTINUE
      D = MSGN*D

      RETURN
      END


      SUBROUTINE ELGS(A,N,INDX)

C Subroutine to perform the partial-pivoting Gaussian elimination.
C A(N,N) is the original matrix in the input and transformed
C matrix plus the pivoting element ratios below the diagonal in
C the output.  INDX(N) records the pivoting order.


      DOUBLE PRECISION A(N,N),C(N),C1
      INTEGER INDX(N)

C Initialize the index

      DO     50    I = 1, N
        INDX(I) = I
   50 CONTINUE

C Find the rescaling factors, one from each row

        DO     100   I = 1, N
          C1= 0.0
          DO    90   J = 1, N
            C1 = MAX(C1,ABS(A(I,J)))
   90     CONTINUE
          C(I) = C1
  100   CONTINUE

C Search the pivoting (largest) element from each column

      DO     200   J = 1, N-1
        PI1 = 0.0
        DO   150   I = J, N
          PI = ABS(A(INDX(I),J))/C(INDX(I))
          IF (PI.GT.PI1) THEN
            PI1 = PI
            K   = I
          ELSE
          ENDIF
  150   CONTINUE

C Interchange the rows via INDX(N) to record pivoting order

        ITMP    = INDX(J)
        INDX(J) = INDX(K)
        INDX(K) = ITMP
        DO   170   I = J+1, N
          PJ  = A(INDX(I),J)/A(INDX(J),J)

C Record pivoting ratios below the diagonal

          A(INDX(I),J) = PJ

C Modify other elements accordingly

          DO 160   K = J+1, N
            A(INDX(I),K) = A(INDX(I),K)-PJ*A(INDX(J),K)
  160     CONTINUE
  170   CONTINUE
  200 CONTINUE

      RETURN
      END


      FUNCTION bico(n,k) 
C USES factln Returns the binomial coefficient as a 
C floating point number.
      INTEGER k,n
      DOUBLE PRECISION bico
      DOUBLE PRECISION factln
C The nearest-integer function cleans up roundoff error
C for smaller values of n and k. 
      bico=nint(dexp(factln(n)-factln(k)-factln(n-k))) 
      return 
      END

      subroutine chol(n,a,c)
c...perform a Cholesky decomposition of matrix a, returned as c
      implicit double precision (a-h,o-z)
      double precision c(n,n),a(n,n)

cf2py double precision dimension(n,n),intent(in) :: a
cf2py double precision dimension(n,n),intent(out) :: c
cf2py integer intent(in),depend(a) :: n=len(a)
cf2py threadsafe

      c(1,1) = sqrt(a(1,1))
      do i=2,n
         c(i,1) = a(i,1) / c(1,1)
      enddo
      do j=2,n
         do i=j,n
            s = a(i,j)
            do k=1,j-1
               s = s - c(i,k) * c(j,k)
            enddo
            if(i .eq. j) then
               c(j,j) = sqrt(s)
            else
               c(i,j) = s / c(j,j)
               c(j,i) = 0.d0
            endif
         enddo
      enddo
      return
      end

      SUBROUTINE hermpoly( n, x, cx )

C*******************************************************************************
C
CC HERMPOLY evaluates the Hermite polynomials at X.
C
C  Differential equation:
C
C    Y'' - 2 X Y' + 2 N Y = 0
C
C  First terms:
C
C      1
C      2 X
C      4 X**2     -  2
C      8 X**3     - 12 X
C     16 X**4     - 48 X**2     + 12
C     32 X**5    - 160 X**3    + 120 X
C     64 X**6    - 480 X**4    + 720 X**2    - 120
C    128 X**7   - 1344 X**5   + 3360 X**3   - 1680 X
C    256 X**8   - 3584 X**6  + 13440 X**4  - 13440 X**2   + 1680
C    512 X**9   - 9216 X**7  + 48384 X**5  - 80640 X**3  + 30240 X
C   1024 X**10 - 23040 X**8 + 161280 X**6 - 403200 X**4 + 302400 X**2 - 30240
C
C  Recursion:
C
C    H(0,X) = 1,
C    H(1,X) = 2*X,
C    H(N,X) = 2*X * H(N-1,X) - 2*(N-1) * H(N-2,X)
C
C  Norm:
C
C    Integral ( -Infinity < X < Infinity ) exp ( - X**2 ) * H(N,X)**2 dX
C    = sqrt ( PI ) * 2**N * N!
C
C    H(N,X) = (-1)**N * exp ( X**2 ) * dn/dXn ( exp(-X**2 ) )
C
C  Modified:
C
C    01 October 2002
C
C  Author:
C
C    John Burkardt
C
C  Reference:
C
C    Milton Abramowitz and Irene Stegun,
C    Handbook of Mathematical Functions,
C    US Department of Commerce, 1964.
C
C    Larry Andrews,
C    Special Functions of Mathematics for Engineers,
C    Second Edition, 
C    Oxford University Press, 1998.
C
C  Parameters:
C
C    Input, integer N, the highest order polynomial to compute.
C    Note that polynomials 0 through N will be computed.
C
C    Input, double precision ( kind = 8 ) X, the point at which the polynomials are 
C    to be evaluated.
C
C    Output, double precision ( kind = 8 ) CX(0:N), the values of the first N+1 Hermite
C    polynomials at the point X.
C

cf2py double precision intent(in) :: x
cf2py integer intent(in) :: n
cf2py double precision dimension(n+1),intent(out) :: cx
cf2py threadsafe

      integer n,i
      double precision cx(n+1)
      double precision x

      if ( n < 0 ) then
        return
      end if

      cx(1) = 1.0

      if ( n == 0 ) then
        return
      end if

      cx(2) = 2.0 * x

      do i = 3, n+1
        cx(i) = 2.0 * x * cx(i-1) - 2.0 * real(i - 1) * cx(i-2)
      end do

      return
      end

!         double precision function uniform()
! c
! c    Generate uniformly distributed random numbers using the 32-bit
! c    generator from figure 3 of:
! c    L`Ecuyer, P. Efficient and portable combined random number
! c    generators, C.A.C.M., vol. 31, 742-749 & 774-?, June 1988.
! c
! c    The cycle length is claimed to be 2.30584E+18
! c
! c    Seeds can be set by calling the routine set_uniform
! c
! c    It is assumed that the Fortran compiler supports long variable
! c    names, and integer*4.
! c
!         integer*4 z, k, s1, s2
!         common /unif_seeds/ s1, s2
!         save /unif_seeds/
! c
!         k = s1 / 53668
!         s1 = 40014 * (s1 - k * 53668) - k * 12211
!         if (s1 .lt. 0) s1 = s1 + 2147483563
! c
!         k = s2 / 52774
!         s2 = 40692 * (s2 - k * 52774) - k * 3791
!         if (s2 .lt. 0) s2 = s2 + 2147483399
! c
!         if (z .lt. 1) z = z + 2147483562
! c
!         uniform = z / 2147483563.
!         return
!         end


        subroutine set_uniform(seed1, seed2)
c
c    Set seeds for the uniform random number generator.
c
        integer*4 s1, s2, seed1, seed2
        common /unif_seeds/ s1, s2
        save /unif_seeds/

        s1 = seed1
        s2 = seed2
        return
      END

! 
!       SUBROUTINE categorical(x,n,hist,k,mn,step,logp)
! 
! cf2py intent(out) logp
! cf2py intent(hide) n,k
! 
!       DOUBLE PRECISION hist(k),logp,x(n),mn,step,nrm
!       INTEGER n,k,i,j
!       DOUBLE PRECISION infinity
!       PARAMETER (infinity = 1.7976931348623157d308)
!       LOGICAL match
!       
!       logp = 0.0D0
!       nrm = 0.0D0
!       do i=1,k
!           nrm = nrm + hist(k)
!       end do
!       if (dabs(nrm-0.0D0).GT.1.0D-7) then
!           logp = -infinity
!           return
!       end if
!       
!       do i=1,n
!           match = .FALSE.
!           
!           j = int(x(i)-mn/step)+1
!           logp = logp + dlog(hist(j))
! 
!       end do
!       
!       return
!       END
!       
      
!       SUBROUTINE categorical(x,p,n,k,like)
! 
! c Categorical log-likelihood function
! c Need to return -Infs when appropriate
! 
! cf2py integer dimension(n),intent(in) :: x
! cf2py double precision dimension(k-1),intent(in) :: p
! cf2py integer intent(hide),depend(x) :: n=len(x)
! cf2py integer intent(hide),depend(p) :: k=len(p)+1
! cf2py double precision intent(out) :: like
! cf2py threadsafe
!             
!       DOUBLE PRECISION p(k),val,like
!       INTEGER x(n)
!       INTEGER n,k,i,j
!       DOUBLE PRECISION infinity, sump
!       PARAMETER (infinity = 1.7976931348623157d308)
! 
!       like = 0.0
!       sump = 0.0
!       do j=1,k-1
!           sump = sump + p(j)
!       end do
! c loop over number of elements in x      
!       do i=1,n
! c elements should not be larger than the largest index
!         if ((x(i).GT.(k-1)).OR.(x(i).LT.0)) then
!           like = -infinity
!           RETURN
!         endif
! c increment log-likelihood      
!         if (x(i).eq.(k-1)) then
! c likelihood of the kth element
!           like = like + dlog(1.0D0-sump)
!         else
!           like = like + dlog(p(x(i)+1))
!         endif
!       enddo
!       return
!       END
      
      
      SUBROUTINE categorical(x,p,nx,np,k,like)

c Categorical log-likelihood function     

cf2py integer dimension(nx), intent(in) :: x
cf2py double precision dimension(np,k), intent(in) :: p
cf2py integer intent(hide), depend(p) :: np=shape(p, 0)
cf2py integer intent(hide), depend(x) :: nx=len(x)
cf2py integer intent(hide), depend(p) :: k=shape(p, 1)
cf2py double precision intent(out) :: like      
cf2py threadsafe

      DOUBLE PRECISION like, factln, infinity, sump
      DOUBLE PRECISION p(np,k), p_tmp(k)
      INTEGER i,j,n_tmp
      INTEGER x(nx)
      PARAMETER (infinity = 1.7976931348623157d308)

      sump = 0.0
      do i=1,k
        p_tmp(i) = p(1,i)
        sump = sump + p_tmp(i)
      enddo

      like = 0.0
      do j=1,nx
        if (np .NE. 1) then
          sump = 0.0
          do i=1,k
            p_tmp(i) = p(j,i)
            sump = sump + p_tmp(i)
          enddo
        endif
c       Protect against zero p[x]
        if (p_tmp(x(j)+1).LE.0.0D0) then
          like = -infinity
          RETURN
        end if
c       Category outside of set
        if ((x(j) .GT. k-1) .OR. (x(j) .LT. 0)) then
          like = -infinity
          RETURN
        end if
        like = like + dlog(p_tmp(x(j)+1))

      enddo
      RETURN
      END
              

      SUBROUTINE rcat(p,s,k,n,rands)

c Returns n samples from categorical random variable (histogram)

cf2py double precision dimension(k-1),intent(in) :: p
cf2py double precision dimension(n),intent(in) :: rands
cf2py integer dimension(n),intent(out) :: s
cf2py integer intent(hide),depend(p) :: k=len(p)+1
cf2py integer intent(hide),depend(rands) :: n=len(rands)
cf2py threadsafe


      DOUBLE PRECISION p(k-1),sump,u,rands(n)
      INTEGER s(n)
      INTEGER n,k,i,j
      
c repeat for n samples
      do i=1,n
c initialize sum      
        sump = p(1)
c random number
        u = rands(i)
c initialize index
        j = 0
        
c find index to value        
        do while (u.gt.sump)
          j = j + 1
          if (j.eq.(k-1)) then
            goto 1
          endif
          sump = sump + p(j+1)
          
      enddo
c assign value to array  
    1 s(i) = j
      enddo
      return
      END



      subroutine logit(theta,n,ltheta)
c Maps (0,1) -> R.
cf2py intent(hide) n
cf2py intent(out) ltheta
cf2py threadsafe
      DOUBLE PRECISION theta(n), ltheta(n)
      DOUBLE PRECISION infinity
      PARAMETER (infinity = 1.7976931348623157d308)      
      INTEGER n, i
      do i=1,n
          if (theta(i).LE.0.0D0) then
              ltheta(i) = -infinity
          else if (theta(i).GE.1.0D0) then
              ltheta(i) = infinity
          else
              ltheta(i) = dlog(theta(i) / (1.0D0-theta(i)))
          endif
      end do
      RETURN
      END
c 
      

      subroutine invlogit(ltheta,n,theta)
c Maps R -> (0,1).
cf2py intent(hide) n
cf2py intent(out) theta
cf2py threadsafe
      DOUBLE PRECISION theta(n), ltheta(n)
      DOUBLE PRECISION infinity
      PARAMETER (infinity = 1.7976931348623157d308)      
      INTEGER n, i
      do i=1,n
          theta(i) = 1.0D0 / (1.0D0 + dexp(-ltheta(i)))
      end do
      RETURN
      END      

c

      subroutine stukel_logit(theta,n,ltheta,a1,a2,na1,na2)
!
! Reference: Therese A. Stukel, 'Generalized Logistic Models',
! JASA vol 83 no 402, pp.426-431 (June 1988)
!
cf2py intent(hide) n, na1, na2
cf2py intent(out) ltheta
cf2py intent(copy) theta
cf2py threadsafe
      DOUBLE PRECISION theta(n), ltheta(n)
      DOUBLE PRECISION a1(na1), a2(na2), a1t, a2t
      LOGICAL a1_isscalar, a2_isscalar      
      DOUBLE PRECISION infinity
      PARAMETER (infinity = 1.7976931348623157d308)      
      INTEGER n, i, na1, na2

      a1t = a1(1)
      a2t = a2(1)

      CALL logit(theta,n,ltheta)

      a1_isscalar = (na1.LT.n)
      a2_isscalar = (na2.LT.n)      

      do i=1,n
          
          if (ltheta(i).GT.0.0D0) then
              if (.NOT.a1_isscalar) then
                  a1t = a1(i)
              end if
              if (a1t.GT.0.0D0) then
                  ltheta(i)=dlog(ltheta(i)*a1t+1.0D0)/a1t
              else if (a1t.LT.0.0D0) then
                  ltheta(i) = (1.0D0-dexp(-ltheta(i)*a1t))/a1t
              end if
              
          else if (ltheta(i).LT.0.0D0) then
              if (.NOT.a2_isscalar) then
                  a2t = a2(i)
              end if
              if (a2t.GT.0.0D0) then
                  ltheta(i)=-dlog(-ltheta(i)*a2t+1.0D0)/a2t
              else if (a2t.LT.0.0D0) then
                  ltheta(i)=-(1.0D0-dexp(ltheta(i)*a2t))/a2t
              end if
              
          else
              ltheta(i) = 0.0D0
          end if

      end do
      
      RETURN
      END

c

      subroutine stukel_invlogit(ltheta,n,theta,a1,a2,na1,na2)
!
! Reference: Therese A. Stukel, 'Generalized Logistic Models',
! JASA vol 83 no 402, pp.426-431 (June 1988)
!
cf2py intent(hide) n, na1, na2
cf2py intent(out) theta
cf2py intent(copy) ltheta
cf2py threadsafe
      DOUBLE PRECISION theta(n), ltheta(n)
      DOUBLE PRECISION a1(na1), a2(na2), a1t, a2t
      LOGICAL a1_isscalar, a2_isscalar
      DOUBLE PRECISION infinity
      PARAMETER (infinity = 1.7976931348623157d308)      
      INTEGER n, i, na1, na2

      a1t = a1(1)
      a2t = a2(1)
      
      a1_isscalar = (na1.LT.n)
      a2_isscalar = (na2.LT.n)      
      
      do i=1,n
          if (ltheta(i).GT.0.0D0) then
              if (.NOT.a1_isscalar) then
                  a1t = a1(i)
              end if
              if (a1t.GT.0.0D0) then
                  ltheta(i) = (dexp(a1t*ltheta(i))-1.0D0)/a1t
              else if (a1t.LT.0.0D0) then
                  ltheta(i) = -dlog(1.0D0-a1t*ltheta(i))/a1t
              end if
              
          else if (ltheta(i).LT.0.0D0) then
              if (.NOT.a2_isscalar) then
                  a2t = a2(i)
              end if
              if (a2t.GT.0.0D0) then
                  ltheta(i) = -(dexp(-a2t*ltheta(i))-1.0D0)/a2t
              else if (a2t.LT.0.0D0) then
                  ltheta(i) = dlog(1.0D0+a2t*ltheta(i))/a2t
              end if
              
!           else
!               ltheta(i) = 0.5D0
          end if

      end do

      
      CALL invlogit(ltheta,n,theta)
      
      RETURN
      END      


c

!       SUBROUTINE RNORM(U1, U2, rands)
! C
! C     ALGORITHM AS 53.1  APPL. STATIST. (1972) VOL.21, NO.3
! C
! C     Sets U1 and U2 to two independent standardized random normal
! C     deviates.   This is a Fortran version of the method given in
! C     Knuth(1969).
! C
! C     Function RAND must give a result randomly and rectangularly
! C     distributed between the limits 0 and 1 exclusive.
! C     Note- this seems to be faster than Leva's algorithm from
! C     ACM Trans Math Soft, Dec. 1992 - AP
! C
!       DOUBLE PRECISION U1, U2
! C
! C     Local variables
! C
!       DOUBLE PRECISION X, Y, S, ONE, TWO
!       DOUBLE PRECISION rands(2)
!       DATA ONE /1.0/, TWO /2.0/
! C
!     1 X = rands(1)
!       Y = rands(2)
!       X = TWO * X - ONE
!       Y = TWO * Y - ONE
!       S = X * X + Y * Y
!       IF (S .GT. ONE) GO TO 1
!       S = SQRT(- TWO * dlog(S) / S)
!       U1 = X * S
!       U2 = Y * S
!       RETURN
!       END

! wshrt is not used by anything
!       SUBROUTINE WSHRT(D, N, NP, NNP, SB, SA, rnorms)
! C
! C     ALGORITHM AS 53  APPL. STATIST. (1972) VOL.21, NO.3
! C
! C     Wishart variate generator.  On output, SA is an upper-triangular
! C     matrix of size NP * NP (written in linear form, column ordered)
! C     whose elements have a Wishart(N, SIGMA) distribution.
! C
! C     D is an upper-triangular array such that SIGMA = D'D (see AS 6)
! C
! C     Auxiliary function required: a random no. generator called RAND.
! C     The Wichmann & Hill generator is included here.   It should be
! C     initialized in the calling program.
! 
! 
! cf2py double precision dimension(NNP),intent(in) :: D
! cf2py double precision dimension(NNP),intent(out) :: SA
! cf2py double precision dimension(NNP),intent(hide) :: SB
! cf2py integer intent(hide),depend(D) :: NNP=len(D)
! cf2py integer intent(in) :: NP
! cf2py integer intent(in) :: N
! 
!       INTEGER N, NP, NNP
!       DOUBLE PRECISION D(NNP), SB(NNP), SA(NNP)
! C 
! C     Local variables
! C
!       INTEGER K, NS, I, J, NR, IP, NQ, II
!       DOUBLE PRECISION DF, U1, U2, RN, C
!       DOUBLE PRECISION ZERO, ONE, TWO, NINE
!       DOUBLE PRECISION rnorms(NNP)
!       DATA ZERO /0.0/, ONE /1.0/, TWO /2.0/, NINE /9.0/
! C
!       K = 1
! C
! C     Load SB with independent normal (0, 1) variates
! C
! 
!     1 continue
!       SB(K) = rnorms(k)
!       K = K + 1
!       IF (K .GT. NNP) GO TO 2
!       SB(K) = rnorsm(k)
!       K = K + 1
!       IF (K .LE. NNP) GO TO 1
!     2 NS = 0
! C
! C     Load diagonal elements with square root of chi-square variates
! C
!       DO 3 I = 1, NP
!         DF = N - I + 1
!         NS = NS + I
!         U1 = TWO / (NINE * DF)
!         U2 = ONE - U1
!         U1 = SQRT(U1)
! C
! C     Wilson-Hilferty formula for approximating chi-square variates
! C
!         SB(NS) = SQRT(DF * (U2 + SB(NS) * U1)**3)
!     3 CONTINUE
! C
!       RN = N
!       NR = 1
!       DO 5 I = 1, NP
!         NR = NR + I - 1
!         DO 5 J = I, NP
!           IP = NR
!           NQ = (J*J - J) / 2 + I - 1
!           C = ZERO
!           DO 4 K = I, J
!             IP = IP + K - 1
!             NQ = NQ + 1
!             C = C + SB(IP) * D(NQ)
!     4     CONTINUE
!           SA(IP) = C
!     5 CONTINUE
! C
!       DO 7 I = 1, NP
!         II = NP - I + 1
!         NQ = NNP - NP
!         DO 7 J = 1, I
!           IP = (II*II - II) / 2
!           C = ZERO
!           DO 6 K = I, NP
!             IP = IP + 1
!             NQ = NQ + 1
!             C = C + SA(IP) * SA(NQ)
!     6     CONTINUE
!           SA(NQ) = C / RN
!           NQ = NQ - 2 * NP + I + J - 1
!     7 CONTINUE
! C
!       RETURN
!       END
! C

! !      SUBROUTINE WSHRT_WRAP(DIN,N,NP,SAOUT,NNP,D,SA,SB)
!       SUBROUTINE WSHRT_WRAP(DIN,N,NP,SAOUT,NNP)
! cf2py intent(out) SAOUT
! cf2py intent(hide) NP
! cf2py integer intent(hide),depend(NP)::NNP=NP*(NP+1)/2
!       INTEGER N, NP, NNP, i, j, ni
!       DOUBLE PRECISION DIN(NP,NP), SAOUT(NP,NP)
!       DOUBLE PRECISION D(NNP), SA(NNP), SB(NNP)
!       
!       ni=0
!       do i=1,np
!           do j=i,np
!               ni = ni + 1
!               D(ni) = DIN(j,i)
!           end do
!       end do
!       
!       CALL WSHRT(D,N,NP,NNP,SB,SA)
!       
!       print *,D
!       print *,SA
!       
!       ni=0
!       do i=1,np
!           do j=i,np
!               ni = ni + 1
!               SAOUT(i,j) = SA(ni)
!               SAOUT(j,i) = SA(ni)
!           end do
!       end do
!       
!       RETURN
!       END

! rbin and fill_stdnormal don't seem to be used by anything
!       SUBROUTINE rbin(n,pp,x) 
! 
! cf2py double precision intent(in) :: pp
! cf2py integer intent(in) :: n
! cf2py integer intent(out) :: x  
! 
!       INTEGER n,x 
!       DOUBLE PRECISION pp,PI 
! C USES gammln,rand 
!       PARAMETER (PI=3.141592654) 
! C Returns as a floating-point number an integer value that is a random deviate drawn from 
! C a binomial distribution of n trials each of probability pp, using rand as a source 
! C of uniform random deviates. 
!       INTEGER j,nold
!       DOUBLE PRECISION am,em,en,g,oldg,p,pc,rn
!       DOUBLE PRECISION pclog,plog,pold,sq,t,y,gammln
!       SAVE nold,pold,pc,plog,pclog,en,oldg 
! C     Arguments from previous calls.
!       DATA nold /-1/, pold /-1./  
!       if(pp.le.0.5)then 
! C       The binomial distribution is invariant under changing pp to 
! C       1.-pp, if we also change the answer to n minus itself; 
! C       we’ll remember to do this below. 
!         p=pp 
!       else 
!         p=1.-pp 
!       endif 
! C     This is the mean of the deviate to be produced. 
!       am=n*p
!       if (n.lt.25) then 
! C       Use the direct method while n is not too large. This can 
! C       require up to 25 calls to ran1.
!         x=0. 
!         do 11 j=1,n 
! !           call random_number(rn)
!           rn = 0
!           if(rn.lt.p) x=x+1. 
!    11   enddo 
!       else if (am.lt.1.) then 
! C       If fewer than one event is expected out of 25 or more tri- 
! C       als, then the distribution is quite accurately Poisson. Use 
! C       direct Poisson method. 
!         g=dexp(-am) 
!         t=1. 
!         do 12 j=0,n
! !         call random_number(rn) 
!           rn = rand()
!         t=t*rn
!         if (t.lt.g) goto 1 
!    12   enddo  
!         j=n 
!     1   x=j 
!       else 
! C       Use the rejection method. 
!         if (n.ne.nold) then 
! C         If n has changed, then compute useful quantities. 
!           en=n 
!           oldg=gammln(en+1.) 
!           nold=n 
!         endif 
!         if (p.ne.pold) then 
! C         If p has changed, then compute useful quantities. 
!           pc=1.-p 
!           plog=dlog(p) 
!           pclog=dlog(pc) 
!           pold=p 
!         endif 
!         sq=sqrt(2.*am*pc) 
! C       The following code should by now seem familiar: rejection 
! C       method with a Lorentzian comparison function.
! !         call random_number(rn)
!           rn = rand()
!     2   y=tan(PI*rn) 
!         em=sq*y+am 
! C       Reject.
!         if (em.lt.0..or.em.ge.en+1.) goto 2  
! 
! C       Trick for integer-valued distribution.
!         em=int(em)
!         t=1.2*sq*(1.+y**2)*dexp(oldg-gammln(em+1.) 
!      +-gammln(en-em+1.)+em*plog+(en-em)*pclog) 
! C       Reject. This happens about 1.5 times per deviate, on average.
! !         call random_number(rn)
!           rn = rand()
!         if (rn.gt.t) goto 2 
!         x=em 
!         endif 
! C     Remember to undo the symmetry transformation. 
!       if (p.ne.pp) x=n-x 
!       return 
!       END 
! 
! 
! 
!       SUBROUTINE fill_stdnormal(array_in,n)
! 
! c Fills an input array with standard normals in-place.
! c Created 2/4/07, AP
! 
! cf2py double precision dimension(n),intent(inplace) :: array_in
! cf2py integer intent(hide),depend(array_in),check(n>0) :: n=len(array_in)
! 
!       INTEGER i, n, n_blocks, index
!       DOUBLE PRECISION U1, U2, array_in(n)
!       LOGICAL iseven
! 
!       iseven = (MOD(n,2) .EQ. 0)
! 
!       if(iseven) then
!         n_blocks = n/2
!       else 
!         n_blocks = (n-1)/2
!       endif
! 
!       do i=1,n_blocks
!         call RNORM(U1,U2)
!         index = 2*(i-1) + 1
!         array_in(index) = U1
!         array_in(index+1) = U2
!       enddo
! 
!       if(.NOT.iseven) then
!         call RNORM(U1,U2)
!         array_in(n) = U1
!       endif
! 
! 
!       return
!       END


c
! Commented this out- numpy's rng is much better.
!       double precision function whrand()
! c
! c     Algorithm AS 183 Appl. Statist. (1982) vol.31, no.2
! c
! c     Returns a pseudo-random number rectangularly distributed
! c     between 0 and 1.   The cycle length is 6.95E+12 (See page 123
! c     of Applied Statistics (1984) vol.33), not as claimed in the
! c     original article.
! c
! c     IX, IY and IZ should be set to integer values between 1 and
! c     30000 before the first entry.
! c
! c     Integer arithmetic up to 30323 is required.
! c
!       integer ix, iy, iz
!       common /randc/ ix, iy, iz
! c
!       ix = 171 * mod(ix, 177) - 2 * (ix / 177)
!       iy = 172 * mod(iy, 176) - 35 * (iy / 176)
!       iz = 170 * mod(iz, 178) - 63 * (iz / 178)
! c
!       if (ix .lt. 0) ix = ix + 30269
!       if (iy .lt. 0) iy = iy + 30307
!       if (iz .lt. 0) iz = iz + 30323
! c
! c     If integer arithmetic up to 5212632 is available, the preceding
! c     6 statements may be replaced by:
! c
! c     ix = mod(171 * ix, 30269)
! c     iy = mod(172 * iy, 30307)
! c     iz = mod(170 * iz, 30323)
! c
!       whrand = mod(float(ix) / 30269. + float(iy) / 30307. +
!      +                        float(iz) / 30323., 1.0)
!       return
!       end
! 

      SUBROUTINE vonmises(x,mu,kappa,n,nmu, nkappa, like)

c von Mises log-likelihood function      

c Written 13/01/2009 ADS.

cf2py double precision dimension(n),intent(in) :: x
cf2py double precision dimension(nmu),intent(in) :: mu
cf2py double precision dimension(nkappa),intent(in) :: kappa
cf2py double precision intent(out) :: like
cf2py integer intent(hide),depend(x) :: n=len(x)
cf2py integer intent(hide),depend(mu,n),check(nmu==1||nmu==n) :: nmu=len(mu)
cf2py integer intent(hide),depend(kappa,n),check(nkappa==1||nkappa==n) :: nkappa=len(kappa)
cf2py threadsafe

      IMPLICIT NONE
      INTEGER n,i,nkappa,nmu
      DOUBLE PRECISION like
      DOUBLE PRECISION tmp
      DOUBLE PRECISION x(n),mu(nmu),kappa(nkappa)
      DOUBLE PRECISION mu_tmp, kappa_tmp
      LOGICAL not_scalar_mu, not_scalar_kappa
      DOUBLE PRECISION PI
      PARAMETER (PI=3.141592653589793238462643d0) 
      DOUBLE PRECISION infinity
      PARAMETER (infinity = 1.7976931348623157d308)

      DOUBLE PRECISION i0

      not_scalar_mu = (nmu .NE. 1)
      not_scalar_kappa = (nkappa .NE. 1)

      mu_tmp = mu(1)
      kappa_tmp = kappa(1)
      like = 0.0
      do i=1,n
        if (not_scalar_mu) mu_tmp=mu(i)
        if (not_scalar_kappa) kappa_tmp=kappa(i)
        if (kappa_tmp .LT. 0.0) then
          like = -infinity
          RETURN
        endif
        like = like - dlog(2*PI*i0(kappa_tmp))
        like = like + kappa_tmp*dcos(x(i)-mu_tmp)
      enddo
      return
      END


      SUBROUTINE pareto(x,alpha,m,n,nalpha,nm,like)

c Pareto log-likelihood function      

cf2py double precision dimension(n),intent(in) :: x
cf2py double precision dimension(nalpha),intent(in) :: alpha
cf2py double precision dimension(nm),intent(in) :: m
cf2py double precision intent(out) :: like
cf2py integer intent(hide),depend(x) :: n=len(x)
cf2py integer intent(hide),depend(alpha,n),check(nalpha==1||nalpha==n) :: nalpha=len(alpha)
cf2py integer intent(hide),depend(m,n),check(nm==1||nm==n) :: nm=len(m)
cf2py threadsafe

      IMPLICIT NONE
      INTEGER n,i,nalpha,nm
      DOUBLE PRECISION like
      DOUBLE PRECISION tmp
      DOUBLE PRECISION x(n),m(nm),alpha(nalpha)
      DOUBLE PRECISION m_tmp, alpha_tmp
      LOGICAL not_scalar_m, not_scalar_alpha
      DOUBLE PRECISION infinity
      PARAMETER (infinity = 1.7976931348623157d308)

      DOUBLE PRECISION i0

      not_scalar_m = (nm .NE. 1)
      not_scalar_alpha = (nalpha .NE. 1)

      m_tmp = m(1)
      alpha_tmp = alpha(1)
      like = 0.0
      do i=1,n
        if (not_scalar_m) m_tmp=m(i)
        if (not_scalar_alpha) alpha_tmp=alpha(i)
        if ((alpha_tmp .LE. 0.0) .OR. (m_tmp .LE. 0.0) .OR. 
     +(x(i) .LT. m_tmp)) then
          like = -infinity
          RETURN
        endif
        like = like + dlog(alpha_tmp) + alpha_tmp*dlog(m_tmp)
        like = like - (alpha_tmp + 1)*dlog(x(i))
      enddo
      return
      END

      SUBROUTINE truncated_pareto(x,alpha,m,b,n,nalpha,nm,nb,like)

c Truncated Pareto log-likelihood function      

cf2py double precision dimension(n),intent(in) :: x
cf2py double precision dimension(nalpha),intent(in) :: alpha
cf2py double precision dimension(nm),intent(in) :: m
cf2py double precision dimension(nb),intent(in) :: b
cf2py double precision intent(out) :: like
cf2py integer intent(hide),depend(x) :: n=len(x)
cf2py integer intent(hide),depend(alpha,n),check(nalpha==1||nalpha==n) :: nalpha=len(alpha)
cf2py integer intent(hide),depend(m,n),check(nm==1||nm==n) :: nm=len(m)
cf2py integer intent(hide),depend(b,n),check(nb==1||nb==n) :: nb=len(b)
cf2py threadsafe

      IMPLICIT NONE
      INTEGER n,i,nalpha,nm,nb
      DOUBLE PRECISION like
      DOUBLE PRECISION tmp
      DOUBLE PRECISION x(n),m(nm),alpha(nalpha),b(nb)
      DOUBLE PRECISION m_tmp, alpha_tmp, b_tmp
      LOGICAL not_scalar_m, not_scalar_alpha, not_scalar_b
      DOUBLE PRECISION infinity
      PARAMETER (infinity = 1.7976931348623157d308)

      DOUBLE PRECISION i0

      not_scalar_m = (nm .NE. 1)
      not_scalar_alpha = (nalpha .NE. 1)
      not_scalar_b = (nb .NE. 1)

      m_tmp = m(1)
      alpha_tmp = alpha(1)
      b_tmp = b(1)
      like = 0.0
      do i=1,n
        if (not_scalar_m) m_tmp=m(i)
        if (not_scalar_alpha) alpha_tmp=alpha(i)
        if (not_scalar_b) b_tmp=b(i)
        if ((alpha_tmp .LE. 0.0) .OR. (m_tmp .LE. 0.0) .OR. 
     +(x(i) .LT. m_tmp) .OR. (b_tmp .LT. x(i))) then
          like = -infinity
          RETURN
        endif
        like = like + dlog(alpha_tmp) + alpha_tmp*dlog(m_tmp)
        like = like - (alpha_tmp + 1)*dlog(x(i))
        like = like - dlog(1 - (m_tmp/b_tmp)**alpha_tmp)
      enddo
      return
      END<|MERGE_RESOLUTION|>--- conflicted
+++ resolved
@@ -1308,7 +1308,6 @@
       return
       END
 
-<<<<<<< HEAD
       SUBROUTINE t_grad_x(x,nu,n,nnu,gradlikex)
 
 c Student's t log-likelihood function    
@@ -1317,40 +1316,18 @@
 cf2py double precision dimension(nnu),intent(in) :: nu
 cf2py double precision dimension(n),intent(out) :: gradlikex
 cf2py integer intent(hide),depend(x) :: n=len(x)
-=======
-      SUBROUTINE nct(x,mu,lam,nu,n,nmu,nlam,nnu,like)
-
-c Non-central Student's t log-likelihood function    
-
-cf2py double precision dimension(n),intent(in) :: x
-cf2py double precision dimension(nmu),intent(in) :: mu
-cf2py double precision dimension(nlam),intent(in) :: lam
-cf2py double precision dimension(nnu),intent(in) :: nu
-cf2py double precision intent(out) :: like
-cf2py integer intent(hide),depend(x) :: n=len(x)
-cf2py integer intent(hide),depend(mu) :: nmu=len(mu)
-cf2py integer intent(hide),depend(lam) :: nlam=len(lam)
->>>>>>> 094a269b
 cf2py integer intent(hide),depend(nu) :: nnu=len(nu)
 cf2py threadsafe
 
       IMPLICIT NONE
-<<<<<<< HEAD
       INTEGER n, i, nnu
       DOUBLE PRECISION x(n), nu(nnu), gradlikex(n),gradx, infinity, nut
-=======
-      INTEGER n, i, nnu, nmu, nlam
-      DOUBLE PRECISION x(n)
-      DOUBLE PRECISION nu(nnu), mu(nmu), lam(nlam), like, infinity
-      DOUBLE PRECISION mut, lamt, nut
->>>>>>> 094a269b
       PARAMETER (infinity = 1.7976931348623157d308)
       DOUBLE PRECISION gammln
       DOUBLE PRECISION PI
       PARAMETER (PI=3.141592653589793238462643d0)
       
       nut = nu(1)
-<<<<<<< HEAD
 
 		do i =1,nnu
 		  if (nu(i) .LE. 0.0) then
@@ -1393,67 +1370,6 @@
       DOUBLE PRECISION psi
       DOUBLE PRECISION PI
       PARAMETER (PI=3.141592653589793238462643d0)
-      
-      nut = nu(1)
-
-		do i =1,nnu
-		
-		  if (nu(i) .LE. 0.0) then
-          	RETURN
-          endif
-		enddo
-		
-      gradnu = 0.0 
-      do i=1,n
-=======
-      mut = mu(1)
-      lamt = lam(1)
-
-      like = 0.0
-      do i=1,n
-        if (nmu .GT. 1) then
-          mut = mu(i)
-        endif
-        if (nlam .GT. 1) then
-          lamt = lam(i)
-        endif
->>>>>>> 094a269b
-        if (nnu .GT. 1) then
-          nut = nu(i)
-        endif
-        
-<<<<<<< HEAD
-    	gradnu = psi((nut + 1d0)/2d0) * .5 - .5/nut - psi(nut/2d0) *.5  
-    	gradnu = gradnu - .5 * dlog(1 + x(i)**2/nut)
-    	gradnu = gradnu + ((nut + 1)/2) * x(i)**2/(nut**2+x(i)**2*nut) 
-
-    	if (nnu .GT. 1) then
-    		gradlikenu(i) = gradnu
-    	else
-    		gradlikenu(1) = gradlikenu(1) + gradnu
-    	endif
-      enddo
-      return
-      END
-      
-	  SUBROUTINE chi2_grad_nu(x,nu,n,nnu,gradlikenu)
-
-cf2py double precision dimension(n),intent(in) :: x
-cf2py double precision dimension(nnu),intent(in) :: nu
-cf2py double precision dimension(nnu),intent(out) :: gradlikenu
-cf2py integer intent(hide),depend(x) :: n=len(x)
-cf2py integer intent(hide),depend(nu) :: nnu=len(nu)
-cf2py threadsafe
-
-      IMPLICIT NONE
-      INTEGER n, i, nnu
-      double precision x(n)
-      DOUBLE PRECISION nu(nnu), gradlikenu(nnu),gradnu, infinity, nut
-      PARAMETER (infinity = 1.7976931348623157d308)
-      DOUBLE PRECISION psi
-      DOUBLE PRECISION PI, C
-      PARAMETER (PI=3.141592653589793238462643d0)
-      PARAMETER (C = -0.34657359027997264d0)
       
       nut = nu(1)
 
@@ -1470,6 +1386,53 @@
           nut = nu(i)
         endif
         
+    	gradnu = psi((nut + 1d0)/2d0) * .5 - .5/nut - psi(nut/2d0) *.5  
+    	gradnu = gradnu - .5 * dlog(1 + x(i)**2/nut)
+    	gradnu = gradnu + ((nut + 1)/2) * x(i)**2/(nut**2+x(i)**2*nut) 
+
+    	if (nnu .GT. 1) then
+    		gradlikenu(i) = gradnu
+    	else
+    		gradlikenu(1) = gradlikenu(1) + gradnu
+    	endif
+      enddo
+      return
+      END
+      
+	  SUBROUTINE chi2_grad_nu(x,nu,n,nnu,gradlikenu)
+
+cf2py double precision dimension(n),intent(in) :: x
+cf2py double precision dimension(nnu),intent(in) :: nu
+cf2py double precision dimension(nnu),intent(out) :: gradlikenu
+cf2py integer intent(hide),depend(x) :: n=len(x)
+cf2py integer intent(hide),depend(nu) :: nnu=len(nu)
+cf2py threadsafe
+
+      IMPLICIT NONE
+      INTEGER n, i, nnu
+      double precision x(n)
+      DOUBLE PRECISION nu(nnu), gradlikenu(nnu),gradnu, infinity, nut
+      PARAMETER (infinity = 1.7976931348623157d308)
+      DOUBLE PRECISION psi
+      DOUBLE PRECISION PI, C
+      PARAMETER (PI=3.141592653589793238462643d0)
+      PARAMETER (C = -0.34657359027997264d0)
+      
+      nut = nu(1)
+
+		do i =1,nnu
+		
+		  if (nu(i) .LE. 0.0) then
+          	RETURN
+          endif
+		enddo
+		
+      gradnu = 0.0 
+      do i=1,n
+        if (nnu .GT. 1) then
+          nut = nu(i)
+        endif
+        
     	gradnu = C - psi(nut /2d0) + dlog(x(i))/2d0
     	if (nnu .GT. 1) then
     		gradlikenu(i) = gradnu
@@ -1479,7 +1442,48 @@
       enddo
       return
       END
-=======
+
+      SUBROUTINE nct(x,mu,lam,nu,n,nmu,nlam,nnu,like)
+
+c Non-central Student's t log-likelihood function    
+
+cf2py double precision dimension(n),intent(in) :: x
+cf2py double precision dimension(nmu),intent(in) :: mu
+cf2py double precision dimension(nlam),intent(in) :: lam
+cf2py double precision dimension(nnu),intent(in) :: nu
+cf2py double precision intent(out) :: like
+cf2py integer intent(hide),depend(x) :: n=len(x)
+cf2py integer intent(hide),depend(mu) :: nmu=len(mu)
+cf2py integer intent(hide),depend(lam) :: nlam=len(lam)
+cf2py integer intent(hide),depend(nu) :: nnu=len(nu)
+cf2py threadsafe
+
+      IMPLICIT NONE
+      INTEGER n, i, nnu, nmu, nlam
+      DOUBLE PRECISION x(n)
+      DOUBLE PRECISION nu(nnu), mu(nmu), lam(nlam), like, infinity
+      DOUBLE PRECISION mut, lamt, nut
+      PARAMETER (infinity = 1.7976931348623157d308)
+      DOUBLE PRECISION gammln
+      DOUBLE PRECISION PI
+      PARAMETER (PI=3.141592653589793238462643d0)
+      
+      nut = nu(1)
+      mut = mu(1)
+      lamt = lam(1)
+
+      like = 0.0
+      do i=1,n
+        if (nmu .GT. 1) then
+          mut = mu(i)
+        endif
+        if (nlam .GT. 1) then
+          lamt = lam(i)
+        endif
+        if (nnu .GT. 1) then
+          nut = nu(i)
+        endif
+        
         if (nut .LE. 0.0) then
           like = -infinity
           RETURN
@@ -1497,7 +1501,6 @@
       return
       END
 
->>>>>>> 094a269b
 
       SUBROUTINE multinomial(x,n,p,nx,nn,np,k,like)
 
