"""Statistical utility functions for PyMC"""

import numpy as np
import pandas as pd
import itertools
from tqdm import tqdm
import warnings
from collections import namedtuple
from .model import modelcontext
from .util import get_default_varnames
import pymc3 as pm
from pymc3.theanof import floatX

from scipy.misc import logsumexp
from scipy.stats import dirichlet
from scipy.optimize import minimize
from scipy.signal import fftconvolve


__all__ = ['autocorr', 'autocov', 'waic', 'loo', 'hpd', 'quantiles',
           'mc_error', 'summary', 'compare', 'bfmi', 'r2_score']


def statfunc(f):
    """
    Decorator for statistical utility function to automatically
    extract the trace array from whatever object is passed.
    """

    def wrapped_f(pymc3_obj, *args, **kwargs):
        try:
            vars = kwargs.pop('vars',  pymc3_obj.varnames)
            chains = kwargs.pop('chains', pymc3_obj.chains)
        except AttributeError:
            # If fails, assume that raw data was passed.
            return f(pymc3_obj, *args, **kwargs)

        burn = kwargs.pop('burn', 0)
        thin = kwargs.pop('thin', 1)
        combine = kwargs.pop('combine', False)
        # Remove outer level chain keys if only one chain)
        squeeze = kwargs.pop('squeeze', True)

        results = {chain: {} for chain in chains}
        for var in vars:
            samples = pymc3_obj.get_values(var, chains=chains, burn=burn,
                                           thin=thin, combine=combine,
                                           squeeze=False)
            for chain, data in zip(chains, samples):
                results[chain][var] = f(np.squeeze(data), *args, **kwargs)

        if squeeze and (len(chains) == 1 or combine):
            results = results[chains[0]]
        return results

    wrapped_f.__doc__ = f.__doc__
    wrapped_f.__name__ = f.__name__

    return wrapped_f


@statfunc
def autocorr(x, lag=None):
    """
    Compute autocorrelation using FFT for every lag for the input array
    https://en.wikipedia.org/wiki/Autocorrelation#Efficient_computation

    Parameters
    ----------
    x : Numpy array
        An array containing MCMC samples

    Returns
    -------
    acorr: Numpy array same size as the input array
    """
    y = x - x.mean()
    n = len(y)
    result = fftconvolve(y, y[::-1])
    acorr = result[len(result) // 2:]
    acorr /= np.arange(n, 0, -1)
    acorr /= acorr[0]
    if lag is None:
        return acorr
    else:
        warnings.warn(
            "The `lag` argument has been deprecated. If you want to get "
            "the value of a specific lag please call `autocorr(x)[lag]`.",
            DeprecationWarning)
        return acorr[lag]


@statfunc
def autocov(x, lag=None):
    """Compute autocovariance estimates for every lag for the input array

    Parameters
    ----------
    x : Numpy array
        An array containing MCMC samples

    Returns
    -------
    acov: Numpy array same size as the input array
    """
    acorr = autocorr(x)
    varx = np.var(x, ddof=1) * (len(x) - 1) / len(x)
    acov = acorr * varx
    if lag is None:
        return acov
    else:
        warnings.warn(
            "The `lag` argument has been deprecated. If you want to get "
            "the value of a specific lag please call `autocov(x)[lag]`.",
            DeprecationWarning)
        return acov[lag]


def _log_post_trace(trace, model=None, progressbar=False):
    """Calculate the elementwise log-posterior for the sampled trace.

    Parameters
    ----------
    trace : result of MCMC run
    model : PyMC Model
        Optional model. Default None, taken from context.
    progressbar: bool
        Whether or not to display a progress bar in the command line. The
        bar shows the percentage of completion, the evaluation speed, and
        the estimated time to completion

    Returns
    -------
    logp : array of shape (n_samples, n_observations)
        The contribution of the observations to the logp of the whole model.
    """
    model = modelcontext(model)
    cached = [(var, var.logp_elemwise) for var in model.observed_RVs]

    def logp_vals_point(pt):
        if len(model.observed_RVs) == 0:
            return floatX(np.array([], dtype='d'))

        logp_vals = []
        for var, logp in cached:
            logp = logp(pt)
            if var.missing_values:
                logp = logp[~var.observations.mask]
            logp_vals.append(logp.ravel())

        return np.concatenate(logp_vals)

    try:
        points = trace.points()
    except AttributeError:
        points = trace

    points = tqdm(points) if progressbar else points

    try:
        logp = (logp_vals_point(pt) for pt in points)
        return np.stack(logp)
    finally:
        if progressbar:
            points.close()


def waic(trace, model=None, pointwise=False, progressbar=False):
    """Calculate the widely available information criterion, its standard error
    and the effective number of parameters of the samples in trace from model.
    Read more theory here - in a paper by some of the leading authorities on
    model selection - dx.doi.org/10.1111/1467-9868.00353

    Parameters
    ----------
    trace : result of MCMC run
    model : PyMC Model
        Optional model. Default None, taken from context.
    pointwise: bool
        if True the pointwise predictive accuracy will be returned.
        Default False
    progressbar: bool
        Whether or not to display a progress bar in the command line. The
        bar shows the percentage of completion, the evaluation speed, and
        the estimated time to completion

    Returns
    -------
    namedtuple with the following elements:
    waic: widely available information criterion
    waic_se: standard error of waic
    p_waic: effective number parameters
    var_warn: 1 if posterior variance of the log predictive 
         densities exceeds 0.4
    waic_i: and array of the pointwise predictive accuracy, only if pointwise True
    """
    model = modelcontext(model)

    log_py = _log_post_trace(trace, model, progressbar=progressbar)
    if log_py.size == 0:
        raise ValueError('The model does not contain observed values.')

    lppd_i = logsumexp(log_py, axis=0, b=1.0 / log_py.shape[0])

    vars_lpd = np.var(log_py, axis=0)
    warn_mg = 0
    if np.any(vars_lpd > 0.4):
        warnings.warn("""For one or more samples the posterior variance of the
        log predictive densities exceeds 0.4. This could be indication of
        WAIC starting to fail see http://arxiv.org/abs/1507.04544 for details
        """)
        warn_mg = 1

    waic_i = - 2 * (lppd_i - vars_lpd)

    waic_se = np.sqrt(len(waic_i) * np.var(waic_i))

    waic = np.sum(waic_i)

    p_waic = np.sum(vars_lpd)

    if pointwise:
        if np.equal(waic, waic_i).all():
            warnings.warn("""The point-wise WAIC is the same with the sum WAIC,
            please double check the Observed RV in your model to make sure it
            returns element-wise logp.
            """)
        WAIC_r = namedtuple('WAIC_r', 'WAIC, WAIC_se, p_WAIC, var_warn, WAIC_i')
        return WAIC_r(waic, waic_se, p_waic, warn_mg, waic_i)
    else:
        WAIC_r = namedtuple('WAIC_r', 'WAIC, WAIC_se, p_WAIC, var_warn')
        return WAIC_r(waic, waic_se, p_waic, warn_mg)


def loo(trace, model=None, pointwise=False, reff=None, progressbar=False):
    """Calculates leave-one-out (LOO) cross-validation for out of sample
    predictive model fit, following Vehtari et al. (2015). Cross-validation is
    computed using Pareto-smoothed importance sampling (PSIS).

    Parameters
    ----------
    trace : result of MCMC run
    model : PyMC Model
        Optional model. Default None, taken from context.
    pointwise: bool
        if True the pointwise predictive accuracy will be returned.
        Default False
    reff : float
        relative MCMC efficiency, `effective_n / n` i.e. number of effective
        samples divided by the number of actual samples. Computed from trace by
        default.
    progressbar: bool
        Whether or not to display a progress bar in the command line. The
        bar shows the percentage of completion, the evaluation speed, and
        the estimated time to completion

    Returns
    -------
    namedtuple with the following elements:
    loo: approximated Leave-one-out cross-validation
    loo_se: standard error of loo
    p_loo: effective number of parameters
    shape_warn: 1 if the estimated shape parameter of 
        Pareto distribution is greater than 0.7 for one or more samples
    loo_i: array of pointwise predictive accuracy, only if pointwise True
    """
    model = modelcontext(model)

    if reff is None:
        if trace.nchains == 1:
            reff = 1.
        else:
            eff = pm.effective_n(trace)
            eff_ave = pm.stats.dict2pd(eff, 'eff').mean()
            samples = len(trace) * trace.nchains
            reff = eff_ave / samples

    log_py = _log_post_trace(trace, model, progressbar=progressbar)
    if log_py.size == 0:
        raise ValueError('The model does not contain observed values.')

    lw, ks = _psislw(-log_py, reff)
    lw += log_py

    warn_mg = 0
    if np.any(ks > 0.7):
        warnings.warn("""Estimated shape parameter of Pareto distribution is
        greater than 0.7 for one or more samples.
        You should consider using a more robust model, this is because
        importance sampling is less likely to work well if the marginal
        posterior and LOO posterior are very different. This is more likely to
        happen with a non-robust model and highly influential observations.""")
        warn_mg = 1

    loo_lppd_i = - 2 * logsumexp(lw, axis=0)
    loo_lppd = loo_lppd_i.sum()
    loo_lppd_se = (len(loo_lppd_i) * np.var(loo_lppd_i)) ** 0.5
    lppd = np.sum(logsumexp(log_py, axis=0, b=1. / log_py.shape[0]))
    p_loo = lppd + (0.5 * loo_lppd)

    if pointwise:
        if np.equal(loo_lppd, loo_lppd_i).all():
            warnings.warn("""The point-wise LOO is the same with the sum LOO,
            please double check the Observed RV in your model to make sure it
            returns element-wise logp.
            """)
        LOO_r = namedtuple('LOO_r', 'LOO, LOO_se, p_LOO, shape_warn, LOO_i')
        return LOO_r(loo_lppd, loo_lppd_se, p_loo, warn_mg, loo_lppd_i)
    else:
        LOO_r = namedtuple('LOO_r', 'LOO, LOO_se, p_LOO, shape_warn')
        return LOO_r(loo_lppd, loo_lppd_se, p_loo, warn_mg)


def _psislw(lw, reff):
    """Pareto smoothed importance sampling (PSIS).

    Parameters
    ----------
    lw : array
        Array of size (n_samples, n_observations)
    reff : float
        relative MCMC efficiency, `effective_n / n`

    Returns
    -------
    lw_out : array
        Smoothed log weights
    kss : array
        Pareto tail indices
    """
    n, m = lw.shape

    lw_out = np.copy(lw, order='F')
    kss = np.empty(m)

    # precalculate constants
    cutoff_ind = - int(np.ceil(min(n / 0.5, 3 * (n / reff) ** 0.5))) - 1
    cutoffmin = np.log(np.finfo(float).tiny)
    k_min = 1. / 3

    # loop over sets of log weights
    for i, x in enumerate(lw_out.T):
        # improve numerical accuracy
        x -= np.max(x)
        # sort the array
        x_sort_ind = np.argsort(x)
        # divide log weights into body and right tail
        xcutoff = max(x[x_sort_ind[cutoff_ind]], cutoffmin)

        expxcutoff = np.exp(xcutoff)
        tailinds, = np.where(x > xcutoff)
        x2 = x[tailinds]
        n2 = len(x2)
        if n2 <= 4:
            # not enough tail samples for gpdfit
            k = np.inf
        else:
            # order of tail samples
            x2si = np.argsort(x2)
            # fit generalized Pareto distribution to the right tail samples
            x2 = np.exp(x2) - expxcutoff
            k, sigma = _gpdfit(x2[x2si])

        if k >= k_min and not np.isinf(k):
            # no smoothing if short tail or GPD fit failed
            # compute ordered statistic for the fit
            sti = np.arange(0.5, n2) / n2
            qq = _gpinv(sti, k, sigma)
            qq = np.log(qq + expxcutoff)
            # place the smoothed tail into the output array
            x[tailinds[x2si]] = qq
            # truncate smoothed values to the largest raw weight 0
            x[x > 0] = 0
        # renormalize weights
        x -= logsumexp(x)
        # store tail index k
        kss[i] = k

    return lw_out, kss


def _gpdfit(x):
    """Estimate the parameters for the Generalized Pareto Distribution (GPD)

    Empirical Bayes estimate for the parameters of the generalized Pareto
    distribution given the data.

    Parameters
    ----------
    x : array
        sorted 1D data array

    Returns
    -------
    k : float
        estimated shape parameter
    sigma : float
        estimated scale parameter
    """
    prior_bs = 3
    prior_k = 10
    n = len(x)
    m = 30 + int(n**0.5)

    bs = 1 - np.sqrt(m / (np.arange(1, m + 1, dtype=float) - 0.5))
    bs /= prior_bs * x[int(n/4 + 0.5) - 1]
    bs += 1 / x[-1]

    ks = np.log1p(-bs[:, None] * x).mean(axis=1)
    L = n * (np.log(-(bs / ks)) - ks - 1)
    w = 1 / np.exp(L - L[:, None]).sum(axis=1)

    # remove negligible weights
    dii = w >= 10 * np.finfo(float).eps
    if not np.all(dii):
        w = w[dii]
        bs = bs[dii]
    # normalise w
    w /= w.sum()

    # posterior mean for b
    b = np.sum(bs * w)
    # estimate for k
    k = np.log1p(- b * x).mean()
    # add prior for k
    k = (n * k + prior_k * 0.5) / (n + prior_k)
    sigma = - k / b

    return k, sigma


def _gpinv(p, k, sigma):
    """Inverse Generalized Pareto distribution function"""
    x = np.full_like(p, np.nan)
    if sigma <= 0:
        return x
    ok = (p > 0) & (p < 1)
    if np.all(ok):
        if np.abs(k) < np.finfo(float).eps:
            x = - np.log1p(-p)
        else:
            x = np.expm1(-k * np.log1p(-p)) / k
        x *= sigma
    else:
        if np.abs(k) < np.finfo(float).eps:
            x[ok] = - np.log1p(-p[ok])
        else:
            x[ok] = np.expm1(-k * np.log1p(-p[ok])) / k
        x *= sigma
        x[p == 0] = 0
        if k >= 0:
            x[p == 1] = np.inf
        else:
            x[p == 1] = - sigma / k

    return x


<<<<<<< HEAD
def bpic(trace, model=None):
    R"""Calculates Bayesian predictive information criterion n of the samples in trace from model
    Read more theory here - in a paper by some of the leading authorities on model selection -
    dx.doi.org/10.1080/01966324.2011.10737798

    Parameters
    ----------
    trace : result of MCMC run
    model : PyMC Model
        Optional model. Default None, taken from context.

    Returns
    -------
    z : float
        The Bayesian predictive information criterion of the model and trace
    """
    warnings.warn("bpic has been deprecated. Use `waic` or `loo` instead.", DeprecationWarning,
                  stacklevel=2)

    model = modelcontext(model)
    logp = model.logp

    mean_deviance = -2 * np.mean([logp(pt) for pt in trace])

    free_rv_means = {rv.name: trace[rv.name].mean(
        axis=0) for rv in model.free_RVs}
    deviance_at_mean = -2 * logp(free_rv_means)

    return 3 * mean_deviance - 2 * deviance_at_mean


def compare(model_dict, ic='WAIC', method='stacking', b_samples=1000,
=======
def compare(traces, models, ic='WAIC', method='stacking', b_samples=1000,
>>>>>>> 999661c0
            alpha=1, seed=None, round_to=2):
    R"""Compare models based on the widely available information criterion (WAIC)
    or leave-one-out (LOO) cross-validation.
    Read more theory here - in a paper by some of the leading authorities on
    model selection - dx.doi.org/10.1111/1467-9868.00353

    Parameters
    ----------
    model_dict : dictionary of PyMC3 traces indexed by corresponding model
    ic : string
        Information Criterion (WAIC or LOO) used to compare models.
        Default WAIC.
    method : str
        Method used to estimate the weights for each model. Available options
        are:
            - 'stacking' : (default) stacking of predictive distributions.
            - 'BB-pseudo-BMA' : pseudo-Bayesian Model averaging using Akaike-type
               weighting. The weights are stabilized using the Bayesian bootstrap
            - 'pseudo-BMA': pseudo-Bayesian Model averaging using Akaike-type
               weighting, without Bootstrap stabilization (not recommended)

        For more information read https://arxiv.org/abs/1704.02030
    b_samples: int
        Number of samples taken by the Bayesian bootstrap estimation. Only
        useful when method = 'BB-pseudo-BMA'.
    alpha : float
        The shape parameter in the Dirichlet distribution used for the
        Bayesian bootstrap. Only useful when method = 'BB-pseudo-BMA'. When
        alpha=1 (default), the distribution is uniform on the simplex. A
        smaller alpha will keeps the final weights more away from 0 and 1.
    seed : int or np.random.RandomState instance
           If int or RandomState, use it for seeding Bayesian bootstrap. Only
           useful when method = 'BB-pseudo-BMA'. Default None the global
           np.random state is used.
    round_to : int
        Number of decimals used to round results (default 2).

    Returns
    -------
    A DataFrame, ordered from lowest to highest IC. The index reflects
    the order in which the models are passed to this function. The columns are:
    IC : Information Criteria (WAIC or LOO).
        Smaller IC indicates higher out-of-sample predictive fit ("better" model).
        Default WAIC.
    pIC : Estimated effective number of parameters.
    dIC : Relative difference between each IC (WAIC or LOO)
    and the lowest IC (WAIC or LOO).
        It's always 0 for the top-ranked model.
    weight: Relative weight for each model.
        This can be loosely interpreted as the probability of each model
        (among the compared model) given the data. By default the uncertainty
        in the weights estimation is considered using Bayesian bootstrap.
    SE : Standard error of the IC estimate.
        If method = BB-pseudo-BMA these values are estimated using Bayesian
        bootstrap.
    dSE : Standard error of the difference in IC between each model and
    the top-ranked model.
        It's always 0 for the top-ranked model.
    warning : A value of 1 indicates that the computation of the IC may not be
        reliable. Details see the related warning message in pm.waic and pm.loo
    """

    names = [model.name for model in model_dict if model.name]
    if not names:
        names = np.arange(len(model_dict))

    if ic == 'WAIC':
        ic_func = waic
        df_comp = pd.DataFrame(index=names,
                               columns=['WAIC', 'pWAIC', 'dWAIC', 'weight',
                                        'SE', 'dSE', 'var_warn'])

    elif ic == 'LOO':
        ic_func = loo
        df_comp = pd.DataFrame(index=names,
                               columns=['LOO', 'pLOO', 'dLOO', 'weight',
                                        'SE', 'dSE', 'shape_warn'])

    else:
        raise NotImplementedError(
            'The information criterion {} is not supported.'.format(ic))

    if len(set([len(m.observed_RVs) for m in model_dict])) != 1:
        raise ValueError(
            'The number of observed RVs should be the same across all models')

    if method not in ['stacking', 'BB-pseudo-BMA', 'pseudo-BMA']:
        raise ValueError('The method {}, to compute weights,'
                         'is not supported.'.format(method))

<<<<<<< HEAD
    warns = np.zeros(len(model_dict))

    c = 0
    def add_warns(*args):
        warns[c] = 1

    with warnings.catch_warnings():
        warnings.showwarning = add_warns
        warnings.filterwarnings('always', 'For one or more samples')
        warnings.filterwarnings('always', 'Estimated shape parameter')

        ics = []
        for m, t in model_dict.items():
            ics.append((m.name, ic_func(t, m, pointwise=True)))
            c += 1
=======
    ics = []
    for c, (t, m) in enumerate(zip(traces, models)):
        ics.append((c, ic_func(t, m, pointwise=True)))
>>>>>>> 999661c0

    ics.sort(key=lambda x: x[1][0])

    if method == 'stacking':
        N, K, ic_i = _ic_matrix(ics)
        exp_ic_i = np.exp(-0.5 * ic_i)
        Km = K - 1

        def w_fuller(w):
            return np.concatenate((w, [max(1. - np.sum(w), 0.)]))

        def log_score(w):
            w_full = w_fuller(w)
            score = 0.
            for i in range(N):
                score += np.log(np.dot(exp_ic_i[i], w_full))
            return -score

        def gradient(w):
            w_full = w_fuller(w)
            grad = np.zeros(Km)
            for k in range(Km):
                for i in range(N):
                    grad[k] += (exp_ic_i[i, k] - exp_ic_i[i, Km]) / \
                        np.dot(exp_ic_i[i], w_full)
            return -grad

        theta = np.full(Km, 1. / K)
        bounds = [(0., 1.) for i in range(Km)]
        constraints = [{'type': 'ineq', 'fun': lambda x: -np.sum(x) + 1.},
                       {'type': 'ineq', 'fun': lambda x: np.sum(x)}]

        w = minimize(fun=log_score,
                     x0=theta,
                     jac=gradient,
                     bounds=bounds,
                     constraints=constraints)

        weights = w_fuller(w['x'])
        ses = [res[1] for _, res in ics]

    elif method == 'BB-pseudo-BMA':
        N, K, ic_i = _ic_matrix(ics)
        ic_i = ic_i * N

        b_weighting = dirichlet.rvs(alpha=[alpha] * N, size=b_samples,
                                    random_state=seed)
        weights = np.zeros((b_samples, K))
        z_bs = np.zeros_like(weights)
        for i in range(b_samples):
            z_b = np.dot(b_weighting[i], ic_i)
            u_weights = np.exp(-0.5 * (z_b - np.min(z_b)))
            z_bs[i] = z_b
            weights[i] = u_weights / np.sum(u_weights)

        weights = weights.mean(0)
        ses = z_bs.std(0)

    elif method == 'pseudo-BMA':
        min_ic = ics[0][1][0]
        Z = np.sum([np.exp(-0.5 * (x[1][0] - min_ic)) for x in ics])
        weights = []
        ses = []
        for _, res in ics:
            weights.append(np.exp(-0.5 * (res[0] - min_ic)) / Z)
            ses.append(res[1])

    if np.any(weights):
        for i, (idx, res) in enumerate(ics):
            diff = res[4] - ics[0][1][4]
            d_ic = np.sum(diff)
            d_se = np.sqrt(len(diff) * np.var(diff))
            se = ses[i]
            weight = weights[i]
            try:
                warn = warns[names.index(idx)]
            except AttributeError:
                warn = warns[idx]
            df_comp.at[idx] = (round(res[0], round_to),
                               round(res[2], round_to),
                               round(d_ic, round_to),
                               round(weight, round_to),
                               round(se, round_to),
                               round(d_se, round_to),
<<<<<<< HEAD
                               warn)
=======
                               res[3])
>>>>>>> 999661c0

        return df_comp.sort_values(by=ic)


def _ic_matrix(ics):
    """Store the previously computed pointwise predictive accuracy values (ics)
    in a 2D matrix array.
    """
    N = len(ics[0][1][4])
    K = len(ics)
    ic_i = np.zeros((N, K))

    for i in range(K):
        ic = ics[i][1][4]
        if len(ic) != N:
            raise ValueError('The number of observations should be the same '
                             'across all models')
        else:
            ic_i[:, i] = ic

    return N, K, ic_i

def make_indices(dimensions):
    # Generates complete set of indices for given dimensions
    level = len(dimensions)
    if level == 1:
        return list(range(dimensions[0]))
    indices = [[]]
    while level:
        _indices = []
        for j in range(dimensions[level - 1]):
            _indices += [[j] + i for i in indices]
        indices = _indices
        level -= 1
    try:
        return [tuple(i) for i in indices]
    except TypeError:
        return indices


def calc_min_interval(x, alpha):
    """Internal method to determine the minimum interval of
    a given width

    Assumes that x is sorted numpy array.
    """
    n = len(x)
    cred_mass = 1.0 - alpha

    interval_idx_inc = int(np.floor(cred_mass * n))
    n_intervals = n - interval_idx_inc
    interval_width = x[interval_idx_inc:] - x[:n_intervals]

    if len(interval_width) == 0:
        raise ValueError('Too few elements for interval calculation')

    min_idx = np.argmin(interval_width)
    hdi_min = x[min_idx]
    hdi_max = x[min_idx + interval_idx_inc]
    return hdi_min, hdi_max


@statfunc
def hpd(x, alpha=0.05, transform=lambda x: x):
    """Calculate highest posterior density (HPD) of array for given alpha. The HPD is the
    minimum width Bayesian credible interval (BCI).

    :Arguments:
      x : Numpy array
          An array containing MCMC samples
      alpha : float
          Desired probability of type I error (defaults to 0.05)
      transform : callable
          Function to transform data (defaults to identity)

    """
    # Make a copy of trace
    x = transform(x.copy())

    # For multivariate node
    if x.ndim > 1:

        # Transpose first, then sort
        tx = np.transpose(x, list(range(x.ndim))[1:] + [0])
        dims = np.shape(tx)

        # Container list for intervals
        intervals = np.resize(0.0, dims[:-1] + (2,))

        for index in make_indices(dims[:-1]):

            try:
                index = tuple(index)
            except TypeError:
                pass

            # Sort trace
            sx = np.sort(tx[index])

            # Append to list
            intervals[index] = calc_min_interval(sx, alpha)

        # Transpose back before returning
        return np.array(intervals)

    else:
        # Sort univariate node
        sx = np.sort(x)

        return np.array(calc_min_interval(sx, alpha))


def _hpd_df(x, alpha):
    cnames = ['hpd_{0:g}'.format(100 * alpha / 2),
              'hpd_{0:g}'.format(100 * (1 - alpha / 2))]
    return pd.DataFrame(hpd(x, alpha), columns=cnames)


@statfunc
def mc_error(x, batches=5):
    R"""Calculates the simulation standard error, accounting for non-independent
        samples. The trace is divided into batches, and the standard deviation of
        the batch means is calculated.

    Parameters
    ----------
    x : Numpy array
              An array containing MCMC samples
    batches : integer
              Number of batches

    Returns
    -------
    `float` representing the error
    """
    if x.ndim > 1:

        dims = np.shape(x)
        #ttrace = np.transpose(np.reshape(trace, (dims[0], sum(dims[1:]))))
        trace = np.transpose([t.ravel() for t in x])

        return np.reshape([mc_error(t, batches) for t in trace], dims[1:])

    else:
        if batches == 1:
            return np.std(x) / np.sqrt(len(x))

        try:
            batched_traces = np.resize(x, (batches, int(len(x) / batches)))
        except ValueError:
            # If batches do not divide evenly, trim excess samples
            resid = len(x) % batches
            new_shape = (batches, (len(x) - resid) / batches)
            batched_traces = np.resize(x[:-resid], new_shape)

        means = np.mean(batched_traces, 1)

        return np.std(means) / np.sqrt(batches)


@statfunc
def quantiles(x, qlist=(2.5, 25, 50, 75, 97.5), transform=lambda x: x):
    R"""Returns a dictionary of requested quantiles from array

    Parameters
    ----------
    x : Numpy array
        An array containing MCMC samples
    qlist : tuple or list
        A list of desired quantiles (defaults to (2.5, 25, 50, 75, 97.5))
    transform : callable
        Function to transform data (defaults to identity)

    Returns
    -------
    `dictionary` with the quantiles {quantile: value}
    """
    # Make a copy of trace
    x = transform(x.copy())

    # For multivariate node
    if x.ndim > 1:
        # Transpose first, then sort, then transpose back
        sx = np.sort(x.T).T
    else:
        # Sort univariate node
        sx = np.sort(x)

    try:
        # Generate specified quantiles
        quants = [sx[int(len(sx) * q / 100.0)] for q in qlist]

        return dict(zip(qlist, quants))

    except IndexError:
        pm._log.warning("Too few elements for quantile calculation")

def dict2pd(statdict, labelname):
    """Small helper function to transform a diagnostics output dict into a
    pandas Series.
    """
    from .backends import tracetab as ttab
    var_dfs = []
    for key, value in statdict.items():
        var_df = pd.Series(value.flatten())
        var_df.index = ttab.create_flat_names(key, value.shape)
        var_dfs.append(var_df)
    statpd = pd.concat(var_dfs, axis=0)
    statpd = statpd.rename(labelname)
    return statpd

def summary(trace, varnames=None, transform=lambda x: x, stat_funcs=None,
               extend=False, include_transformed=False,
               alpha=0.05, start=0, batches=None):
    R"""Create a data frame with summary statistics.

    Parameters
    ----------
    trace : MultiTrace instance
    varnames : list
        Names of variables to include in summary
    transform : callable
        Function to transform data (defaults to identity)
    stat_funcs : None or list
        A list of functions used to calculate statistics. By default,
        the mean, standard deviation, simulation standard error, and
        highest posterior density intervals are included.

        The functions will be given one argument, the samples for a
        variable as a 2 dimensional array, where the first axis
        corresponds to sampling iterations and the second axis
        represents the flattened variable (e.g., x__0, x__1,...). Each
        function should return either

        1) A `pandas.Series` instance containing the result of
           calculating the statistic along the first axis. The name
           attribute will be taken as the name of the statistic.
        2) A `pandas.DataFrame` where each column contains the
           result of calculating the statistic along the first axis.
           The column names will be taken as the names of the
           statistics.
    extend : boolean
        If True, use the statistics returned by `stat_funcs` in
        addition to, rather than in place of, the default statistics.
        This is only meaningful when `stat_funcs` is not None.
    include_transformed : bool
        Flag for reporting automatically transformed variables in addition
        to original variables (defaults to False).
    alpha : float
        The alpha level for generating posterior intervals. Defaults
        to 0.05. This is only meaningful when `stat_funcs` is None.
    start : int
        The starting index from which to summarize (each) chain. Defaults
        to zero.
    batches : None or int
        Batch size for calculating standard deviation for non-independent
        samples. Defaults to the smaller of 100 or the number of samples.
        This is only meaningful when `stat_funcs` is None.

    Returns
    -------
    `pandas.DataFrame` with summary statistics for each variable Defaults one
    are: `mean`, `sd`, `mc_error`, `hpd_2.5`, `hpd_97.5`, `n_eff` and `Rhat`.
    Last two are only computed for traces with 2 or more chains.

    Examples
    --------
    .. code:: ipython

        >>> import pymc3 as pm
        >>> trace.mu.shape
        (1000, 2)
        >>> pm.summary(trace, ['mu'])
                   mean        sd  mc_error     hpd_5    hpd_95
        mu__0  0.106897  0.066473  0.001818 -0.020612  0.231626
        mu__1 -0.046597  0.067513  0.002048 -0.174753  0.081924

                  n_eff      Rhat
        mu__0     487.0   1.00001
        mu__1     379.0   1.00203

    Other statistics can be calculated by passing a list of functions.

    .. code:: ipython

        >>> import pandas as pd
        >>> def trace_sd(x):
        ...     return pd.Series(np.std(x, 0), name='sd')
        ...
        >>> def trace_quantiles(x):
        ...     return pd.DataFrame(pm.quantiles(x, [5, 50, 95]))
        ...
        >>> pm.summary(trace, ['mu'], stat_funcs=[trace_sd, trace_quantiles])
                     sd         5        50        95
        mu__0  0.066473  0.000312  0.105039  0.214242
        mu__1  0.067513 -0.159097 -0.045637  0.062912
    """
    from .backends import tracetab as ttab

    if varnames is None:
        varnames = get_default_varnames(trace.varnames,
                       include_transformed=include_transformed)

    if batches is None:
        batches = min([100, len(trace)])

    funcs = [lambda x: pd.Series(np.mean(x, 0), name='mean'),
             lambda x: pd.Series(np.std(x, 0), name='sd'),
             lambda x: pd.Series(mc_error(x, batches), name='mc_error'),
             lambda x: _hpd_df(x, alpha)]

    if stat_funcs is not None:
        if extend:
            funcs = funcs + stat_funcs
        else:
            funcs = stat_funcs

    var_dfs = []
    for var in varnames:
        vals = transform(trace.get_values(var, burn=start, combine=True))
        flat_vals = vals.reshape(vals.shape[0], -1)
        var_df = pd.concat([f(flat_vals) for f in funcs], axis=1)
        var_df.index = ttab.create_flat_names(var, vals.shape[1:])
        var_dfs.append(var_df)
    dforg = pd.concat(var_dfs, axis=0)

    if (stat_funcs is not None) and (not extend):
        return dforg
    elif trace.nchains < 2:
        return dforg
    else:
        n_eff = pm.effective_n(trace,
                               varnames=varnames,
                               include_transformed=include_transformed)
        n_eff_pd = dict2pd(n_eff, 'n_eff')
        rhat = pm.gelman_rubin(trace,
                               varnames=varnames,
                               include_transformed=include_transformed)
        rhat_pd = dict2pd(rhat, 'Rhat')
        return pd.concat([dforg, n_eff_pd, rhat_pd],
                         axis=1, join_axes=[dforg.index])


def _calculate_stats(sample, batches, alpha):
    means = sample.mean(0)
    sds = sample.std(0)
    mces = mc_error(sample, batches)
    intervals = hpd(sample, alpha)
    for key, idxs in _groupby_leading_idxs(sample.shape[1:]):
        yield key
        for idx in idxs:
            mean, sd, mce = [stat[idx] for stat in (means, sds, mces)]
            interval = intervals[idx].squeeze().tolist()
            yield {'mean': mean, 'sd': sd, 'mce': mce, 'hpd': interval}


def _calculate_posterior_quantiles(sample, qlist):
    var_quantiles = quantiles(sample, qlist=qlist)
    # Replace ends of qlist with 'lo' and 'hi'
    qends = {qlist[0]: 'lo', qlist[-1]: 'hi'}
    qkeys = {q: qends[q] if q in qends else 'q{}'.format(q) for q in qlist}
    for key, idxs in _groupby_leading_idxs(sample.shape[1:]):
        yield key
        for idx in idxs:
            yield {qkeys[q]: var_quantiles[q][idx] for q in qlist}


def _groupby_leading_idxs(shape):
    """Group the indices for `shape` by the leading indices of `shape`.

    All dimensions except for the rightmost dimension are used to create
    groups.

    A 3d shape will be grouped by the indices for the two leading
    dimensions.

        >>> for key, idxs in _groupby_leading_idxs((3, 2, 2)):
        ...     print('key: {}'.format(key))
        ...     print(list(idxs))
        key: (0, 0)
        [(0, 0, 0), (0, 0, 1)]
        key: (0, 1)
        [(0, 1, 0), (0, 1, 1)]
        key: (1, 0)
        [(1, 0, 0), (1, 0, 1)]
        key: (1, 1)
        [(1, 1, 0), (1, 1, 1)]
        key: (2, 0)
        [(2, 0, 0), (2, 0, 1)]
        key: (2, 1)
        [(2, 1, 0), (2, 1, 1)]

    A 1d shape will only have one group.

        >>> for key, idxs in _groupby_leading_idxs((2,)):
        ...     print('key: {}'.format(key))
        ...     print(list(idxs))
        key: ()
        [(0,), (1,)]
    """
    idxs = itertools.product(*[range(s) for s in shape])
    return itertools.groupby(idxs, lambda x: x[:-1])


def bfmi(trace):
    R"""Calculate the estimated Bayesian fraction of missing information (BFMI).

    BFMI quantifies how well momentum resampling matches the marginal energy
    distribution.  For more information on BFMI, see
    https://arxiv.org/pdf/1604.00695.pdf.  The current advice is that values
    smaller than 0.2 indicate poor sampling.  However, this threshold is
    provisional and may change.  See
    http://mc-stan.org/users/documentation/case-studies/pystan_workflow.html
    for more information.

    Parameters
    ----------
    trace : result of an HMC/NUTS run, must contain energy information

    Returns
    -------
    z : float
        The Bayesian fraction of missing information of the model and trace.
    """
    energy = trace['energy']

    return np.square(np.diff(energy)).mean() / np.var(energy)


def r2_score(y_true, y_pred, round_to=2):
    R"""R-squared for Bayesian regression models. Only valid for linear models.
    http://www.stat.columbia.edu/%7Egelman/research/unpublished/bayes_R2.pdf

    Parameters
    ----------
    y_true: : array-like of shape = (n_samples) or (n_samples, n_outputs)
        Ground truth (correct) target values.
    y_pred : array-like of shape = (n_samples) or (n_samples, n_outputs)
        Estimated target values.
    round_to : int
        Number of decimals used to round results (default 2).

    Returns
    -------
    `namedtuple` with the following elements:
    R2_median: median of the Bayesian R2
    R2_mean: mean of the Bayesian R2
    R2_std: standard deviation of the Bayesian R2
    """
    dimension = None
    if y_true.ndim > 1:
        dimension = 1

    var_y_est = np.var(y_pred, axis=dimension)
    var_e = np.var(y_true - y_pred, axis=dimension)

    r2 = var_y_est / (var_y_est + var_e)
    r2_median = np.around(np.median(r2), round_to)
    r2_mean = np.around(np.mean(r2), round_to)
    r2_std = np.around(np.std(r2), round_to)
    r2_r = namedtuple('r2_r', 'r2_median, r2_mean, r2_std')
    return r2_r(r2_median, r2_mean, r2_std)
<|MERGE_RESOLUTION|>--- conflicted
+++ resolved
@@ -456,42 +456,7 @@
     return x
 
 
-<<<<<<< HEAD
-def bpic(trace, model=None):
-    R"""Calculates Bayesian predictive information criterion n of the samples in trace from model
-    Read more theory here - in a paper by some of the leading authorities on model selection -
-    dx.doi.org/10.1080/01966324.2011.10737798
-
-    Parameters
-    ----------
-    trace : result of MCMC run
-    model : PyMC Model
-        Optional model. Default None, taken from context.
-
-    Returns
-    -------
-    z : float
-        The Bayesian predictive information criterion of the model and trace
-    """
-    warnings.warn("bpic has been deprecated. Use `waic` or `loo` instead.", DeprecationWarning,
-                  stacklevel=2)
-
-    model = modelcontext(model)
-    logp = model.logp
-
-    mean_deviance = -2 * np.mean([logp(pt) for pt in trace])
-
-    free_rv_means = {rv.name: trace[rv.name].mean(
-        axis=0) for rv in model.free_RVs}
-    deviance_at_mean = -2 * logp(free_rv_means)
-
-    return 3 * mean_deviance - 2 * deviance_at_mean
-
-
-def compare(model_dict, ic='WAIC', method='stacking', b_samples=1000,
-=======
 def compare(traces, models, ic='WAIC', method='stacking', b_samples=1000,
->>>>>>> 999661c0
             alpha=1, seed=None, round_to=2):
     R"""Compare models based on the widely available information criterion (WAIC)
     or leave-one-out (LOO) cross-validation.
@@ -582,27 +547,9 @@
         raise ValueError('The method {}, to compute weights,'
                          'is not supported.'.format(method))
 
-<<<<<<< HEAD
-    warns = np.zeros(len(model_dict))
-
-    c = 0
-    def add_warns(*args):
-        warns[c] = 1
-
-    with warnings.catch_warnings():
-        warnings.showwarning = add_warns
-        warnings.filterwarnings('always', 'For one or more samples')
-        warnings.filterwarnings('always', 'Estimated shape parameter')
-
-        ics = []
-        for m, t in model_dict.items():
-            ics.append((m.name, ic_func(t, m, pointwise=True)))
-            c += 1
-=======
     ics = []
     for c, (t, m) in enumerate(zip(traces, models)):
         ics.append((c, ic_func(t, m, pointwise=True)))
->>>>>>> 999661c0
 
     ics.sort(key=lambda x: x[1][0])
 
@@ -687,11 +634,7 @@
                                round(weight, round_to),
                                round(se, round_to),
                                round(d_se, round_to),
-<<<<<<< HEAD
-                               warn)
-=======
                                res[3])
->>>>>>> 999661c0
 
         return df_comp.sort_values(by=ic)
 
